--- conflicted
+++ resolved
@@ -342,18 +342,12 @@
         """ Dictionary of colors that are frequently used. "sig." is short for significant """
         fig = go.Figure().to_dict()
         fig["layout"] = self.theme.create_themed_layout(fig["layout"])
-<<<<<<< HEAD
-        return {"default color": fig["layout"]["colorway"][0],
-                "gray": "#606060",
-                "dark gray": "#303030",
-                "default text": fig["layout"]["template"]["layout"]["font"]["color"]}
-=======
         return {
             "default color": fig["layout"]["colorway"][0],
-            "dark gray": "#606060",
-            "default text": fig["layout"]["template"]["layout"]["font"]["color"],
+            "gray": "#606060",
+            "dark gray": "#303030",
+            "default text": fig["layout"]["template"]["layout"]["font"]["color"]
         }
->>>>>>> 22781896
 
     def check_runs(self):
         """ Check that input parameters and response files have
@@ -518,15 +512,9 @@
                         style={
                             "background-color": "LightGray",
                             "cursor": "not-allowed",
-<<<<<<< HEAD
-                            "border": "none"
-                        },
-                        disabled=True
-=======
                             "border": "none",
                         },
                         disabled=True,
->>>>>>> 22781896
                     )
                 ],
             ),
@@ -635,20 +623,12 @@
             # if the triggered comp is the sumbit-button
             if ctx.triggered[0]["prop_id"].split(".")[0] == self.uuid("submit-button"):
                 return (
-<<<<<<< HEAD
-                    False,
-                    {
-                        "color": "black",
-                        "background-color": self.colors["default color"],
-                    },
-=======
                     True,
                     {"background-color": "LightGray", "cursor": "not-allowed", "border": "none"},
->>>>>>> 22781896
                 )
             return (
                 False,
-                {"color": "black", "background-color": self.color_dict["default color"],},
+                {"color": "black", "background-color": self.colors["default color"],},
             )
 
         @app.callback(
@@ -976,12 +956,7 @@
             "type": "bar",
             "marker": {
                 "color": [
-<<<<<<< HEAD
                     colors["default color"] if val < 0.05 else colors["gray"] for val in p_values
-=======
-                    color_dict["default color"] if val < 0.05 else color_dict["dark gray"]
-                    for val in p_values
->>>>>>> 22781896
                 ]
             },
         }
@@ -1045,12 +1020,7 @@
             opacity=0,
             marker=dict(
                 color=(p_values < 0.05).astype(np.int),  # 0.05: upper limit for stat.sig. p-value
-<<<<<<< HEAD
-                colorscale=[(0, colors["gray"]),
-                            (1, colors["default color"])],
-=======
-                colorscale=[(0, color_dict["dark gray"]), (1, color_dict["default color"])],
->>>>>>> 22781896
+                colorscale=[(0, colors["gray"]), (1, colors["default color"])],
                 cmin=0,
                 cmax=1,
             ),
@@ -1074,25 +1044,13 @@
         fig.add_shape(
             type="path",
             path=f" M {x_coordinate-0.025} 0 "
-<<<<<<< HEAD
-                 f" L {x_coordinate-0.025} {sign*0.06} "
-                 f" L {x_coordinate-0.07} {sign*0.06} "
-                 f" L {x_coordinate} {sign*0.08} "
-                 f" L {x_coordinate+0.07} {sign*0.06} "
-                 f" L {x_coordinate+0.025} {sign*0.06} "
-                 f" L {x_coordinate+0.025} 0 ",
-            fillcolor=colors["default color"] if p_values[i] < 0.05 else colors["gray"],
-=======
             f" L {x_coordinate-0.025} {sign*0.06} "
             f" L {x_coordinate-0.07} {sign*0.06} "
             f" L {x_coordinate} {sign*0.08} "
             f" L {x_coordinate+0.07} {sign*0.06} "
             f" L {x_coordinate+0.025} {sign*0.06} "
             f" L {x_coordinate+0.025} 0 ",
-            fillcolor=color_dict["default color"]
-            if p_values[i] < 0.05
-            else color_dict["dark gray"],
->>>>>>> 22781896
+            fillcolor=colors["default color"] if p_values[i] < 0.05 else colors["gray"],
             line_width=0,
         )
     fig.add_shape(
