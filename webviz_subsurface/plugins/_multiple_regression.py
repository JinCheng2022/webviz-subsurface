import warnings
import time
from pathlib import Path
from itertools import combinations

import numpy as np
import numpy.linalg as la
import pandas as pd
import plotly.graph_objects as go
<<<<<<< HEAD
from dash_table import DataTable
import dash_bootstrap_components as dbc
from dash.dependencies import Input, Output, State
import dash_html_components as html
import dash_core_components as dcc
from dash_table.Format import Format, Scheme
=======
import plotly.express as px
import dash_html_components as html
import dash_core_components as dcc
>>>>>>> 24b83f07
import webviz_core_components as wcc
import dash_bootstrap_components as dbc
import statsmodels.api as sm
from dash_table import DataTable
from dash.dependencies import Input, Output, State
from dash_table.Format import Format, Scheme
from webviz_config.webviz_store import webvizstore
from webviz_config.common_cache import CACHE
from webviz_config import WebvizPluginABC
from webviz_config.utils import calculate_slider_step
<<<<<<< HEAD
import statsmodels.api as sm
from sklearn.preprocessing import PolynomialFeatures
from itertools import combinations
import plotly.express as px
import numpy.linalg as la
from .._datainput.fmu_input import load_parameters, load_csv
from .._utils.ensemble_handling import filter_and_sum_responses
import time
=======
from sklearn.preprocessing import PolynomialFeatures
>>>>>>> 24b83f07

from .._datainput.fmu_input import load_parameters, load_csv

class MultipleRegression(WebvizPluginABC):
    """### Best fit using forward stepwise regression

This plugin shows a multiple regression of numerical parameters and a response.

The model uses a modified forward selection algorithm to choose the most relevant parameters,

Input can be given either as:

- Aggregated csv files for parameters and responses,
- An ensemble name defined in shared_settings and a local csv file for responses
stored per realizations.

**Note**: Non-numerical (string-based) input parameters and responses are removed.

**Note**: The response csv file will be aggregated per realization.

**Note**: Regression models break down when there are duplicate or highly correlated parameters,
            please make sure to properly filter your inputs as the model will give a response, but it will be wrong.
Arguments:

* `parameter_csv`: Aggregated csvfile for input parameters with 'REAL' and 'ENSEMBLE' columns.
* `response_csv`: Aggregated csvfile for response with 'REAL' and 'ENSEMBLE' columns.
* `ensembles`: Which ensembles in `shared_settings` to visualize. If neither response_csv or
            response_file is defined, the definition of ensembles implies that you want to
            use simulation timeseries data directly from UNSMRY data. This also implies that
            the date will be used as a response filter of type `single`.
* `response_file`: Local (per realization) csv file for response parameters.
* `response_filters`: Optional dictionary of responses (columns in csv file) that can be used
as row filtering before aggregation. (See below for filter types).
* `response_ignore`: Response (columns in csv) to ignore (cannot use with response_include).
* `response_include`: Response (columns in csv) to include (cannot use with response_ignore).
* `column_keys`: Simulation vectors to use as responses read directly from UNSMRY-files in the
                defined ensembles using fmu-ensemble (cannot use with response_file,
                response_csv or parameters_csv).
* `sampling`: Sampling frequency if using fmu-ensemble to import simulation time series data.
            (Only relevant if neither response_csv or response_file is defined). Default monthly
* `aggregation`: How to aggregate responses per realization. Either `sum` or `mean`.
* `corr_method`: Correlation algorithm. Either `pearson` or `spearman`.

The types of response_filters are:
```
- `single`: Dropdown with single selection.
- `multi`: Dropdown with multiple selection.
- `range`: Slider with range selection.
```
"""

    # pylint:disable=too-many-arguments
    def __init__(
        self,
        app,
        parameter_csv: Path = None,
        response_csv: Path = None,
        ensembles: list = None,
        response_file: str = None,
        response_filters: dict = None,
        response_ignore: list = None,
        response_include: list = None,
        column_keys: list = None,
        sampling: str = "monthly",
        aggregation: str = "sum",
        parameter_ignore: list = None,
    ):

        super().__init__()

        self.parameter_csv = parameter_csv if parameter_csv else None
        self.response_csv = response_csv if response_csv else None
        self.response_file = response_file if response_file else None
        self.response_filters = response_filters if response_filters else {}
        self.response_ignore = response_ignore if response_ignore else None
        self.parameter_ignore = parameter_ignore if parameter_ignore else None
        self.column_keys = column_keys
        self.time_index = sampling
        self.aggregation = aggregation

        if response_ignore and response_include:
            raise ValueError(
                'Incorrent argument. either provide "response_include", '
                '"response_ignore" or neither'
            )
        if parameter_csv and response_csv:
            if ensembles or response_file:
                raise ValueError(
                    'Incorrect arguments. Either provide "csv files" or '
                    '"ensembles and response_file".'
                )
            #For csv files
            #self.parameterdf = read_csv(self.parameter_csv)
            #self.responsedf = read_csv(self.response_csv)

            #For parquet files
            self.parameterdf = pd.read_parquet(self.parameter_csv)
            self.responsedf = pd.read_parquet(self.response_csv)

        elif ensembles and response_file:
            self.ens_paths = {
                ens: app.webviz_settings["shared_settings"]["scratch_ensembles"][ens]
                for ens in ensembles
            }
            self.parameterdf = load_parameters(
                ensemble_paths=self.ens_paths, ensemble_set_name="EnsembleSet"
            )
            self.responsedf = load_csv(
                ensemble_paths=self.ens_paths,
                csv_file=response_file,
                ensemble_set_name="EnsembleSet",
            )
        else:
            raise ValueError(
                'Incorrect arguments.\
                 Either provide "csv files" or "ensembles and response_file".'
            )
        self.check_runs()
        self.check_response_filters()
        if response_ignore:
            self.responsedf.drop(
                response_ignore,
                errors="ignore", axis=1, inplace=True)
        if response_include:
            self.responsedf.drop(
                self.responsedf.columns.difference(
                    [
                        "REAL",
                        "ENSEMBLE",
                        *response_include,
                        *list(response_filters.keys()),
                    ]
                ),
                errors="ignore",
                axis=1,
                inplace=True,
            )
        if parameter_ignore:
            self.parameterdf.drop(parameter_ignore, axis=1, inplace=True)

        self.plotly_theme = app.webviz_settings["theme"].plotly_theme
        #self.theme = app.webviz_settings["theme"]
        self.set_callbacks(app)

    def ids(self, element):
        """Generate unique id for dom element"""
        return f"{element}-id-{self.uuid}"

    @property
    def tour_steps(self):
        steps = [
            {
                "id": self.uuid("layout"),
                "content": (
                    "Dashboard displaying the results of a multiple "
                    "regression of input parameters and a chosen response."
                )
            },
            {
                "id": self.uuid("table"),
                "content": (
                    "A table showing the results for the best combination of "
                    "parameters for a chosen response."
                )
            },
            {
                "id": self.uuid("p-values-plot"),
                "content": (
                    "A plot showing the p-values for the parameters from the table ranked from most significant "
                    "to least significant.  Red indicates "
                    "that the p-value is significant, gray indicates that the p-value "
                    "is not significant."
                )
            },
            {
                "id": self.uuid("coefficient-plot"),
                "content": (
                    "A plot showing the sign of parameters' coefficient values by arrows pointing up and/or down, "
                    "illustrating a positive and/or negative coefficient respectively. "
                    "An arrow is red if the corresponding p-value is significant, that is, a p-value below 0.05. "
                    "Arrows corresponding to p-values above this level of significance, are shown in gray."
                )
            },
            {"id": self.uuid("submit-btn"), "content": ("Press this button to update the table and the plots based on the options below."), },
            {"id": self.uuid("ensemble"), "content": ("Select the active ensemble."), },
            {"id": self.uuid("responses"), "content": ("Select the active response."), },
            {"id": self.uuid("exclude_include"), "content": (
                "Choose between using all availabe parameters or a subset of the available parameters in the regression. "
                "If all parameters are chosen it is possible to exclude some the parameters by choosing them from the drop down menu."
                ), 
            },
            {"id": self.uuid("interaction"), "content": ("Select the desired level of interaction in the visualized model."), },
            {"id": self.uuid("max-params"), "content": ("Select the maximum number of parameters to be included in the visualized model."), },
            {"id": self.uuid("force-in"), "content": ("Select parameters forced to be included in the visualized model."), },
        ]
        return steps

    @property
    def responses(self):
        """Returns valid responses. Filters out non numerical columns,
        and filterable columns. Replaces : and , with _ to make it work with the model"""
        responses = list(
            self.responsedf.drop(["ENSEMBLE", "REAL"], axis=1)
            .apply(pd.to_numeric, errors="coerce")
            .dropna(how="all", axis="columns")
            .columns
        )
        return [p for p in responses if p not in self.response_filters.keys()]

    @property
    def parameters(self):
        """Returns numerical input parameters"""
        parameters = list(
            self.parameterdf.drop(["ENSEMBLE", "REAL"], axis=1)
            .apply(pd.to_numeric, errors="coerce")
            .dropna(how="all", axis="columns")
            .columns
        )
        return parameters

    @property
    def ensembles(self):
        """Returns list of ensembles"""
        return list(self.parameterdf["ENSEMBLE"].unique())

    def check_runs(self):
        """Check that input parameters and response files have
        the same number of runs"""
        for col in ["ENSEMBLE", "REAL"]:
            if sorted(list(self.parameterdf[col].unique())) != sorted(
                list(self.responsedf[col].unique())
            ):
                raise ValueError("Parameter and response files have different runs")

    def check_response_filters(self):
        """'Check that provided response filters are valid"""
        if self.response_filters:
            for col_name, col_type in self.response_filters.items():
                if col_name not in self.responsedf.columns:
                    raise ValueError(f"{col_name} is not in response file")
                if col_type not in ["single", "multi", "range"]:
                    raise ValueError(
                        f"Filter type {col_type} for {col_name} is not valid."
                    )

    @property
    def filter_layout(self):
        """Layout to display selectors for response filters"""
        children = []
        for col_name, col_type in self.response_filters.items():
            values = list(self.responsedf[col_name].unique())
            if col_type == "multi":
                selector = wcc.Select(
                    id=self.uuid(f"filter-{col_name}"),
                    options=[{"label": val, "value": val} for val in values],
                    value=values,
                    multi=True,
                    size=min(20, len(values)),
                )
            elif col_type == "single":
                selector = dcc.Dropdown(
                    id=self.uuid(f"filter-{col_name}"),
                    options=[{"label": val, "value": val} for val in values],
                    value=values[0],
                    multi=False,
                    clearable=False,
                )
            children.append(html.Div(children=[html.Label(col_name), selector,]))
        return children

    @property
    def control_layout(self):
        """Layout to select e.g. iteration and response"""
        return [
            html.Div(
                style={
                    "display": "grid"
                },
                children=[
                    html.Button(
                        id=self.uuid("submit-btn"), 
                        children="Press to update model",
                        style={"marginBottom": "12px"}
                    )
                ]
            ),
            html.Div(
                [
                    html.Div("Ensemble:", style={"font-weight": "bold"}),
                    dcc.Dropdown(
                        id=self.uuid("ensemble"),
                        options=[
                            {"label": ens, "value": ens} for ens in self.ensembles
                        ],
                        clearable=False,
                        value=self.ensembles[0],
                        style={"marginBottom": "20px"}
                    ),
                ]
            ),
            html.Div(
                [
                    html.Div("Response:", style={"font-weight": "bold"}),
                    dcc.Dropdown(
                        id=self.uuid("responses"),
                        options=[
                            {"label": ens, "value": ens} for ens in self.responses
                        ],
                        clearable=False,
                        value=self.responses[0],
                        style={"marginBottom": "20px"}
                    ),
                ]
            ),
            html.Div(
                [
                   html.Div("Parameters:", style={"font-weight": "bold"}),
                   dcc.RadioItems(
                       id=self.uuid("exclude_include"),
                       options=[
                           {"label": "Exclude from full set", "value": "exc"},
                           {"label": "Make a subset", "value": "inc"}
                       ],
                       value="exc",
                       labelStyle={'display': 'inline-block'},
                       style = {'fontSize': ".80em"},
                   )
               ]
            ),
            html.Div(
                [
                    dcc.Dropdown(
                        id=self.uuid("parameter-list"),
                        options=[
                            {"label": ens, "value": ens} for ens in self.parameters
                        ],
                        clearable=True,
                        multi=True,
                        placeholder="",
                        value=[],
                        style={"marginBottom": "20px"}
                    ),
                ]
            ),
            html.Div("Filters:", style={"font-weight": "bold"}),
            html.Div(children=self.filter_layout),
            html.Div(
                [
                    html.Div("Settings:", style={"font-weight": "bold", "marginTop": "20px"}),
                    html.Div("Interaction"),
                    dcc.Slider(
                        id=self.uuid("interaction"),
                        min=0,
                        max=2, 
                        step=None,
                        marks={
                            0: "Off",
                            1: "2 levels",
                            2: "3 levels"
                        },
                        value=0
                    )
                ]
            ),
            html.Div(
                [
                    html.Div("Max number of parameters"),
                    dcc.Dropdown(
                        id=self.uuid("max-params"),
                        options=[
                            {"label": val, "value": val} for val in range(1, min(10, len(self.parameterdf.columns)))
                        ],
                        clearable=False,
                        value=3,
                    ),
                ]
            ),
            html.Div(
                [
                    html.Div("Force in", style={'display': 'inline-block', 'margin-right': '10px'}),
                    html.Abbr("\u24D8", title="Hello, I am hover-enabled helpful information"),
                    dcc.Dropdown(
                        id=self.uuid("force-in"),
                        clearable=True,
                        multi=True,
                        placeholder='Describe force-in here',
                        value=[],

                    )
                ]
            ),
        ]

    @property
    def layout(self):
        """Main layout"""
        return wcc.FlexBox(
            id=self.uuid("layout"),
            children=[
                html.Div(
                    style={"flex": 3},
                    children=[
                        html.Div(
                            id=self.uuid("table_title"),
                            style={"textAlign": "center"}
                        ),
                        DataTable(
                            id=self.uuid("table"),
                            sort_action="native",
                            filter_action="native",
                            page_action="native",
                            page_size=10,
                            style_cell={"fontSize": ".80em"}
                        ),
                        html.Div(
                            children=[
<<<<<<< HEAD
                                wcc.Graph(id=self.ids('p-values-plot')),
=======
                                wcc.Graph(id=self.uuid('p-values-plot')),
                                dcc.Store(id=self.uuid("initial-parameter"))
>>>>>>> 24b83f07
                            ]
                        ),
                        html.Div(
                            children=[
                                wcc.Graph(id=self.uuid('coefficient-plot')),
                            ]
                        ),
                    ],
                ),
                html.Div(
                    style={"flex": 1},
                    children=self.control_layout
                )
            ]
        )
        
    @property
    def model_callback_states(self):
        """List of states for multiple regression callback"""
        states = [
            State(self.uuid("exclude_include"), "value"),
            State(self.uuid("parameter-list"), "value"),
            State(self.uuid("ensemble"), "value"),
            State(self.uuid("responses"), "value"),
            State(self.uuid("force-in"), "value"),
            State(self.uuid("interaction"), "value"),
            State(self.uuid("max-params"), "value"),
        ]
        if self.response_filters:
            for col_name in self.response_filters:
                states.append(State(self.uuid(f"filter-{col_name}"), "value"))
        return states


    def make_response_filters(self, filters):
        """Returns a list of active response filters"""
        filteroptions = []
        if filters:
            for i, (col_name, col_type) in enumerate(self.response_filters.items()):
                filteroptions.append(
                    {"name": col_name, "type": col_type, "values": filters[i]}
                )
        return filteroptions

    def set_callbacks(self, app):
        """Set callbacks for placeholder text for exc/inc dropdown"""
        @app.callback(
                Output(self.uuid("parameter-list"), "placeholder"),
                [Input(self.uuid("exclude_include"), "value")]
        )
        def update_placeholder(exc_inc):
            if exc_inc == 'exc':
                return "Choose parameters to exclude..."
            elif exc_inc == 'inc':
                return "Choose parameters for subset..."

        """Set callbacks for interaction between exclude/include param and force-in"""
        @app.callback(
            [
                Output(self.uuid("force-in"), "options"),
                Output(self.uuid("force-in"), "value")
            ],
            [
                Input(self.uuid("parameter-list"), "value"),
                Input(self.uuid("exclude_include"), "value"),
            ],
            [
                State(self.uuid("force-in"), "value"),
            ],
        )
        def update_force_in(parameter_list, exc_inc, force_in):
            """Returns a dictionary with options for force in"""
            #If exclusive and parameter_list empty -> all param avail. for force-in
            #If inclusive and parameter_list empty -> no param avail.
            if exc_inc == "exc":
                df = self.parameterdf.drop(columns=["ENSEMBLE", "REAL"] + parameter_list)
            elif exc_inc == "inc":
                df = self.parameterdf[parameter_list] if parameter_list else []

            fi_lst = list(df)
            options=[{"label": fi, "value": fi} for fi in fi_lst]
            for param in force_in:
                if param not in fi_lst:
                    force_in.remove(param)

            return options, force_in
        
        """Set callbacks for the table, p-values plot, and arrow plot"""
        @app.callback(
            [
<<<<<<< HEAD
                Output(self.ids("table"), "data"),
                Output(self.ids("table"), "columns"),
                Output(self.ids("table_title"), "children"),
                Output(self.ids("p-values-plot"), "figure"),
                Output(self.ids("coefficient-plot"), "figure")
=======
                Output(self.uuid("table"), "data"),
                Output(self.uuid("table"), "columns"),
                Output(self.uuid("table_title"), "children"),
                Output(self.uuid("p-values-plot"), "figure"),
                Output(self.uuid("initial-parameter"), "data"),
                Output(self.uuid("coefficient-plot"), "figure")
>>>>>>> 24b83f07
            ],
            [
                Input(self.uuid("submit-btn"), "n_clicks")
            ],
            self.model_callback_states,
        )
        def _update_visualizations(n_clicks, exc_inc, parameter_list, ensemble, response, force_in, interaction, max_vars, *filters):
            """Callback to update the model for multiple regression

            1. Filters and aggregates response dataframe per realization
            2. Filters parameters dataframe on selected ensemble
            3. Merge parameter and response dataframe
            4. Fit model using forward stepwise regression, with or without interactions
            5. Generate table and plots
            """
            filteroptions = self.make_response_filters(filters)
            responsedf = filter_and_sum_responses(
                self.responsedf,
                ensemble,
                response,
                filteroptions=filteroptions,
                aggregation=self.aggregation,
            )
            if exc_inc == "exc":
                parameterdf = self.parameterdf.drop(parameter_list, axis=1)
            elif exc_inc == "inc":
                parameterdf = self.parameterdf[["ENSEMBLE", "REAL"] + parameter_list]

            parameterdf = parameterdf.loc[self.parameterdf["ENSEMBLE"] == ensemble]
            df = pd.merge(responsedf, parameterdf, on=["REAL"]).drop(columns=["REAL", "ENSEMBLE"])

            #If no selected parameters
            if exc_inc == "inc" and not parameter_list:
                return(
                    [{"e": ""}],
                    [{"name": "", "id": "e"}],
                    "Please select parameters to be included in the model",
                    {
                    "layout": {
                        "title": "<b>Please select parameters to be included in the model</b><br>"
                        }
                    },
                    {
                    "layout": {
                        "title": "<b>Please select parameters to be included in the model</b><br>"
                        }
                    },
                )
                
            else:
                # Get results from the model
                result = gen_model(df, response, force_in =force_in, max_vars=max_vars, interaction_degree=interaction)
                if not result:
<<<<<<< HEAD
                        return(
                    [{"e": ""}],
                    [{"name": "", "id": "e"}],
                    "Cannot calculate fit for given selection. Select a different response or filter setting",
                    {
                    "layout": {
                        "title": "<b>Cannot calculate fit for given selection</b><br>"
                        "Select a different response or filter setting."
                        }
                    },
                    {
=======
                    return(
                        [{"e": ""}],
                        [{"name": "", "id": "e"}],
                        "Cannot calculate fit for given selection. Select a different response or filter setting",
                        {
>>>>>>> 24b83f07
                        "layout": {
                            "title": "<b>Cannot calculate fit for given selection</b><br>"
                            "Select a different response or filter setting."
                            }
                        }, None,
                        {
                            "layout": {
                                "title": "<b>Cannot calculate fit for given selection</b><br>"
                                "Select a different response or filter setting."
                            }
                        },
                    )  
                # Generate table
                table = result.model.fit().summary2().tables[1].drop("Intercept")
                table.drop(["Std.Err.", "Coef.", "t", "[0.025","0.975]"], axis=1, inplace=True)
                table.index.name = "Parameter"
                table.reset_index(inplace=True)
                columns = [{"name": i, "id": i, 'type': 'numeric', "format": Format(precision=4)} for i in table.columns]
                data = table.to_dict("rows")

                # Get p-values for plot
                p_sorted = result.pvalues.sort_values().drop("Intercept")

                # Get coefficients for plot
                coeff_sorted = result.params.sort_values(ascending=False).drop("Intercept")

                return(
                    # Generate table
                    data,
                    columns,
                    f"Multiple regression with {response} as response",

                    # Generate p-values plot
                    make_p_values_plot(p_sorted, self.plotly_theme),

                    # Generate coefficient plot
                    make_arrow_plot(coeff_sorted, p_sorted, self.plotly_theme)
                )
            
    def add_webvizstore(self):
        if self.parameter_csv and self.response_csv:
            return [
                (read_csv, [{"csv_file": self.parameter_csv,}],),
                (read_csv, [{"csv_file": self.response_csv,}],),
            ]
        return [
            (
                load_parameters,
                [
                    {
                        "ensemble_paths": self.ens_paths,
                        "ensemble_set_name": "EnsembleSet",
                    }
                ],
            ),
            (
                load_csv,
                [
                    {
                        "ensemble_paths": self.ens_paths,
                        "csv_file": self.response_file,
                        "ensemble_set_name": "EnsembleSet",
                    }
                ],
            ),
        ]

<<<<<<< HEAD

=======
@CACHE.memoize(timeout=CACHE.TIMEOUT)
def filter_and_sum_responses(
    dframe, ensemble, response, filteroptions=None, aggregation="sum"
):
    """Cached wrapper for _filter_and_sum_responses"""
    return _filter_and_sum_responses(
        dframe=dframe,
        ensemble=ensemble,
        response=response,
        filteroptions=filteroptions,
        aggregation=aggregation,
    )

def _filter_and_sum_responses(
    dframe, ensemble, response, filteroptions=None, aggregation="sum",
):
    """Filter response dataframe for the given ensemble
    and optional filter columns. Returns dataframe grouped and
    aggregated per realization."""
    df = dframe.copy()
    df = df.loc[df["ENSEMBLE"] == ensemble]
    if filteroptions:
        for opt in filteroptions:
            if opt["type"] == "multi" or opt["type"] == "single":
                if isinstance(opt["values"], list):
                    df = df.loc[df[opt["name"]].isin(opt["values"])]
                else:
                    if opt["name"] == "DATE" and isinstance(opt["values"], str):
                        df = df.loc[df["DATE"].astype(str) == opt["values"]]
                    else:
                        df = df.loc[df[opt["name"]] == opt["values"]]

            elif opt["type"] == "range":
                df = df.loc[
                    (df[opt["name"]] >= np.min(opt["values"]))
                    & (df[opt["name"]] <= np.max(opt["values"]))
                ]
    if aggregation == "sum":
        return df.groupby("REAL").sum().reset_index()[["REAL", response]]
    if aggregation == "mean":
        return df.groupby("REAL").mean().reset_index()[["REAL", response]]
    raise ValueError(
        f"Aggregation of response file specified as '{aggregation}'' is invalid. "
    )
>>>>>>> 24b83f07

@CACHE.memoize(timeout=CACHE.TIMEOUT)
def gen_model(
        df: pd.DataFrame,
        response: str,
        max_vars: int=9,
        force_in: list=[],
        interaction_degree: bool=False
    ):
    """Wrapper for model selection algorithm."""
    if interaction_degree:
        df = _gen_interaction_df(df, response, interaction_degree + 1)
        model = forward_selected(
            data=df,
            response=response,
            force_in=force_in,
            maxvars=max_vars
            )
    else:
        model = forward_selected(
            data=df,
            response=response,
            force_in=force_in,
            maxvars=max_vars
        ) 
    return model

@CACHE.memoize(timeout=CACHE.TIMEOUT)
def _gen_interaction_df(
    df: pd.DataFrame,
    response: str,
    degree: int=4):
    newdf = df.copy()

    name_combinations = []
    for i in range(1, degree+1):
        name_combinations += [" × ".join(combination) for combination in combinations(newdf.drop(columns=response).columns, i)]
    for name in name_combinations:
        if name.split(" × "):
            newdf[name] = newdf.filter(items=name.split(" × ")).product(axis=1)
    return newdf

def forward_catch_warning(data, selected, onevec, response):
    """ Function to catch warnings and return model.
        Used twice in 'forward_selected' function. """
    model_df = data.filter(items=selected)
    model_df["Intercept"] = onevec
    with warnings.catch_warnings():
        warnings.filterwarnings('error', category=RuntimeWarning)
        warnings.filterwarnings('ignore', category=UserWarning)
        try:
            model = sm.OLS(data[response], model_df).fit()
            if np.isnan(model.rsquared_adj):
                warnings.warn("adjusted R_2 is not a number",category=RuntimeWarning)
        except (Exception, RuntimeWarning) as e:
            print("error: ", e)
            return None
    return model



def forward_selected(data: pd.DataFrame,
                     response: str, 
                     force_in: list=[], 
                     maxvars: int=5):
    """ Forward model selection algorithm

        Return statsmodels RegressionResults object
        the algortihm is a modified standard forward selection algorithm. 
        The selection criterion chosen is adjusted R squared.
        See this link for more info on algorithm: 
        https://en.wikipedia.org/wiki/Stepwise_regression
     
        step by step of the algorithm:
        - initialize values
        - while there are parameters left and the last model was the best model yet and the parameter limit isnt reached
        - for every parameter not chosen yet.
            1. If it is an interaction parameter add the base features to the model.
            2. Create model matrix, fit model and calculate selection criterion, for each remaining parameter.
            3. pick the best parameter and repeat with remaining parameters until we satisfy an exit condition.
            4. finally fit a statsmodel regression and return the results. 
     
        Exit conditions:
            - no parameters in remaining.
            - the last model was not the best model
            - hit cap on maximum parameters.
            - we are about to add more parameters than there are observations.
     """


    # Initialize values for use in algorithm
    # y is the response, SST in the total sum of squares
    y = data[response].to_numpy(dtype="float64")
    n = len(y)
    y_mean = np.mean(y)
    SST = np.sum((y-y_mean) ** 2)
    remaining = set(data.columns).difference(set(force_in+[response]))
    selected = force_in
    current_score, best_new_score = 0.0, 0.0

    while remaining and current_score == best_new_score and len(selected) < maxvars:         
        scores_with_candidates = []
        for candidate in remaining:
<<<<<<< HEAD
           
            # for every candidate in the remaining data, if it is an interaction term add the underlying features
            # create a model matrix with all the parameters previously choosen and the candidate with eventual base cases.
            if "*" in candidate:
                current_model = selected.copy() + [candidate] + list(set(candidate.split("*")).difference(set(selected)))
            else:
                current_model = selected.copy()+[candidate]
            X = data.filter(items=current_model).to_numpy(dtype="float64")
            p = X.shape[1]  
            X = np.append(X, np.ones((len(y), 1)), axis=1)
            
            # Fit model 
=======
            if " × " in candidate:
                current_model = selected.copy() + [candidate] + list(set(candidate.split("*")).difference(set(selected)))
            else:
                current_model = selected.copy()+[candidate]
            X = data.filter(items=current_model).to_numpy(dtype="float32")
            p = X.shape[1]
            if n - p - 1 < 1:
                return forward_catch_warning(data, selected, onevec, response)
            X = np.append(X, onevec, axis=1)
>>>>>>> 24b83f07
            try: 
                beta = la.inv(X.T @ X) @ X.T @ y
            except la.LinAlgError:
                # this clause lets us skip singluar and other non-valid model matricies.
                continue

            if n - p - 1 < 1: 
                
                # the exit condition means adding this parameter would add more parameters than observations, 
                # this causes infinite variance in the model so we return the current best model
                
                model_df = data.filter(items=selected)
                model_df["Intercept"] =  np.ones((len(y), 1))
                model_df["response"] = y
                
                return _model_warnings(model_df)

            # adjusted R squared is our chosen model selection criterion.
            f_vec = beta @ X.T
            SS_RES = np.sum((f_vec-y_mean) ** 2)
            
            R_2_adj = 1-(1 - (SS_RES / SST))*((n-1)/(n-p-1))
            scores_with_candidates.append((R_2_adj, candidate))
<<<<<<< HEAD

        # if the best parameter is interactive, add all base features
=======
        
>>>>>>> 24b83f07
        scores_with_candidates.sort(key=lambda x: x[0])
        best_new_score, best_candidate = scores_with_candidates.pop()
        if current_score < best_new_score:
            if " × " in best_candidate:
                for base_feature in best_candidate.split(" × "):
                    if base_feature in remaining:
                        remaining.remove(base_feature)
                    if base_feature not in selected:
                        selected.append(base_feature)
            
            remaining.remove(best_candidate)
            selected.append(best_candidate)
            current_score = best_new_score
<<<<<<< HEAD
    
    # finally fit a statsmodel from the selected parameters
    model_df = data.filter(items=selected)
    model_df["Intercept"] =  np.ones((len(y), 1))
    model_df["response"]=y
    return _model_warnings(model_df)

def _model_warnings(design_matrix: pd.DataFrame):
    with warnings.catch_warnings():
        # handle warnings so the graphics indicate explicity that the model failed for the current input. 
        warnings.filterwarnings('error', category=RuntimeWarning)
        warnings.filterwarnings('ignore', category=UserWarning)
        try:
            model = sm.OLS(design_matrix["response"], design_matrix.drop(columns="response")).fit()
            
        except (Exception, RuntimeWarning) as e:
            print("error: ", e)
            return None
    return model


=======
    return forward_catch_warning(data, selected, onevec, response)


###### Code for other theme thingy is tagged out ######
>>>>>>> 24b83f07
def make_p_values_plot(p_sorted, theme):
    """Make p-values plot"""
    p_values = p_sorted.values
    parameters = p_sorted.index
    fig = go.Figure()
    fig.add_trace(
        {
            "x": [param.replace(" × ", "<br>× ") for param in parameters],
            "y": p_values,
            "type": "bar",
            "marker":{"color": ["crimson" if val < 0.05 else "#606060" for val in p_values]}
        }
    )
    fig["layout"].update(
        theme_layout(
            theme,
            {
                "barmode": "relative",
                "height": 500,
                "title": f"P-values for the parameters, value lower than 0.05 is statistically significant"
            }
        )
        #barmode = "relative",
        #height = 500,
        #title = f"P-values for the parameters. Value lower than 0.05 is statistically significant",
        #plot_bgcolor = "#fff"
    )
    fig.add_shape(
        {
            "type": "line", 
            "y0": 0.05, "y1": 0.05, "x0": -0.5, "x1": len(p_values)-0.5, "xref": "x",
            "line": {"color": "#303030", "width": 1.5}
        }
    )
    fig.add_annotation(
        x=len(p_values)-0.35,
        y=0.05,
        text="P-value<br>of 0.05",
        showarrow=False
    )
    fig["layout"]["font"].update({"size": 12}) #".95em" rather than 12?
    #fig["layout"] = theme.create_themed_layout(fig["layout"])
    return fig

###### Code for other theme thingy is tagged out ######
def make_arrow_plot(coeff_sorted, p_sorted, theme):
    """Make arrow plot for the coefficients"""
    params_to_coefs = dict(coeff_sorted)
    p_values = p_sorted.values
    parameters = p_sorted.index
    coeff_vals = list(map(params_to_coefs.get, parameters))
    
    centre = 1
    domain = 2
    steps = domain/(len(parameters)-1) if len(parameters) > 1 else 0
    num_arrows = len(parameters)
    centre_dist = num_arrows/(domain+1)
    x = [1] if num_arrows==1 else np.linspace(max(centre-centre_dist, 0), 
                                              min(centre+centre_dist, domain), 
                                              num=num_arrows)
    y = np.zeros(len(x))
    hover_color = p_values < 0.05

    fig = px.scatter(x=x, y=y, opacity=0, color=hover_color.astype(np.int),
                     color_continuous_scale=[(0, "#303030"), (1, "crimson")],
                     range_color=[0, 1])
    
    fig.update_layout(
        yaxis=dict(range=[-0.15, 0.15], title='',
                   showticklabels=False),
        xaxis=dict(range=[-0.23, domain+0.23],
                   title='',
                   ticktext=[param.replace("×", "<br>× ") 
                             for param in parameters],
                   tickvals=[i for i in x]),
        coloraxis_showscale=False,
    )
    fig.add_annotation(
        x=-0.23,
        y=0,
        text="Small <br>p-value",
        showarrow=False
    )
    fig.add_annotation(
        x=domain+0.23,
        y=0,
        text="Great <br>p-value",
        showarrow=False
    )
    fig["layout"].update(
        theme_layout(
            theme,
            {
                "barmode": "relative",
                "height": 500,
                "width": 830,
                "title": "Parameters impact (increase " #Usikker på tittel (særlig det i parentes)
                         "or decrese) on response and "
                         "their significance"
            }
        )
        #barmode = "relative",
        #height = 500,
        #title = "Parameters impact (increase " #Usikker på tittel (særlig det i parentes)
        #        "or decrese) on response and "
        #        "their significance",
        #plot_bgcolor = "#fff"
    )
    fig["layout"]["font"].update({"size": 12})
    #fig["layout"] = theme.create_themed_layout(fig["layout"])

    """Customizing the hoverer"""
    fig.update_traces(hovertemplate='%{x}')

    """Adding arrows to figure"""
    for i, sign in enumerate(np.sign(coeff_vals)):
        x_coordinate = x[i]
        fig.add_shape(
            type="path",
            path=f" M {x_coordinate-0.025} 0 " \
                 f" L {x_coordinate-0.025} {sign*0.06} " \
                 f" L {x_coordinate-0.07} {sign*0.06} " \
                 f" L {x_coordinate} {sign*0.08} " \
                 f" L {x_coordinate+0.07} {sign*0.06} " \
                 f" L {x_coordinate+0.025} {sign*0.06} " \
                 f" L {x_coordinate+0.025} 0 ",
            fillcolor="crimson" if p_values[i] < 0.05 else "#606060",
            line_width=0
        )
    """Adding zero-line along y-axis"""
    fig.add_shape(
        type="line",
        x0=-0.1,
        y0=0,
        x1=domain+0.1,
        y1=0,
        line=dict(
            color='#222A2A',
            width=0.75,
        ),
    )
    return fig




def theme_layout(theme, specific_layout):
    layout = {}
    layout.update(theme["layout"])
    layout.update(specific_layout)
    return layout

@CACHE.memoize(timeout=CACHE.TIMEOUT)
@webvizstore
def read_csv(csv_file) -> pd.DataFrame:
    return pd.read_csv(csv_file, index_col=False)


<|MERGE_RESOLUTION|>--- conflicted
+++ resolved
@@ -2,47 +2,24 @@
 import time
 from pathlib import Path
 from itertools import combinations
-
 import numpy as np
 import numpy.linalg as la
 import pandas as pd
 import plotly.graph_objects as go
-<<<<<<< HEAD
-from dash_table import DataTable
-import dash_bootstrap_components as dbc
-from dash.dependencies import Input, Output, State
-import dash_html_components as html
-import dash_core_components as dcc
-from dash_table.Format import Format, Scheme
-=======
 import plotly.express as px
 import dash_html_components as html
 import dash_core_components as dcc
->>>>>>> 24b83f07
 import webviz_core_components as wcc
-import dash_bootstrap_components as dbc
 import statsmodels.api as sm
 from dash_table import DataTable
 from dash.dependencies import Input, Output, State
-from dash_table.Format import Format, Scheme
+from dash_table.Format import Format
 from webviz_config.webviz_store import webvizstore
 from webviz_config.common_cache import CACHE
 from webviz_config import WebvizPluginABC
-from webviz_config.utils import calculate_slider_step
-<<<<<<< HEAD
-import statsmodels.api as sm
-from sklearn.preprocessing import PolynomialFeatures
-from itertools import combinations
-import plotly.express as px
-import numpy.linalg as la
 from .._datainput.fmu_input import load_parameters, load_csv
 from .._utils.ensemble_handling import filter_and_sum_responses
-import time
-=======
-from sklearn.preprocessing import PolynomialFeatures
->>>>>>> 24b83f07
-
-from .._datainput.fmu_input import load_parameters, load_csv
+
 
 class MultipleRegression(WebvizPluginABC):
     """### Best fit using forward stepwise regression
@@ -329,7 +306,7 @@
             ),
             html.Div(
                 [
-                    html.Div("Ensemble:", style={"font-weight": "bold"}),
+                    html.Div("Ensemble:", style={"font-weight": "bold", 'display': 'inline-block', 'margin-right': '10px'}),
                     dcc.Dropdown(
                         id=self.uuid("ensemble"),
                         options=[
@@ -343,7 +320,7 @@
             ),
             html.Div(
                 [
-                    html.Div("Response:", style={"font-weight": "bold"}),
+                    html.Div("Response:", style={"font-weight": "bold",'display': 'inline-block', 'margin-right': '10px'}),
                     dcc.Dropdown(
                         id=self.uuid("responses"),
                         options=[
@@ -357,7 +334,17 @@
             ),
             html.Div(
                 [
-                   html.Div("Parameters:", style={"font-weight": "bold"}),
+                   html.Div("Parameters:", style={"font-weight": "bold", 'display': 'inline-block', 'margin-right': '10px'}),
+                   html.Abbr("\u24D8", title="""This lets your control what parameters to include in your model.
+There are two modes, inclusive and exclusive:
+-Exclusive mode:
+    Lets you remove spesific parameters from your model.
+
+-inclusive mode:
+    lets you pick a subset of parameters to investigate.
+    parameters included here are not
+    guaranteed to be included in the output model.
+"""),
                    dcc.RadioItems(
                        id=self.uuid("exclude_include"),
                        options=[
@@ -366,7 +353,7 @@
                        ],
                        value="exc",
                        labelStyle={'display': 'inline-block'},
-                       style = {'fontSize': ".80em"},
+                       style={'fontSize': ".80em"},
                    )
                ]
             ),
@@ -385,12 +372,18 @@
                     ),
                 ]
             ),
-            html.Div("Filters:", style={"font-weight": "bold"}),
+            html.Div("Filters:", style={"font-weight": "bold", 'display': 'inline-block', 'margin-right': '10px'}),
             html.Div(children=self.filter_layout),
             html.Div(
                 [
                     html.Div("Settings:", style={"font-weight": "bold", "marginTop": "20px"}),
-                    html.Div("Interaction"),
+                    html.Div("Interaction", style={ 'display': 'inline-block', 'margin-right': '10px'}),
+                    html.Abbr("\u24D8", title="""This slider lets your select how deep your interaction is.
+Off allows only for the parameters in their original state.
+2 levels allows for the product of 2 original parameters.
+3 levels allows for the product of 3 original parameters.
+This feature allows you to investigate possible feedback effects.
+                    """),
                     dcc.Slider(
                         id=self.uuid("interaction"),
                         min=0,
@@ -407,7 +400,11 @@
             ),
             html.Div(
                 [
-                    html.Div("Max number of parameters"),
+                    html.Div("Max number of parameters", style={'display': 'inline-block', 'margin-right': '10px'}),
+                    html.Abbr("\u24D8", title="""Lets you put a cap on the number of parameters to include in your model
+If interaction is active cap is the selected value + interaction level.
+This is to make sure the interaction terms have an intuitive interpretation.
+"""),
                     dcc.Dropdown(
                         id=self.uuid("max-params"),
                         options=[
@@ -421,7 +418,9 @@
             html.Div(
                 [
                     html.Div("Force in", style={'display': 'inline-block', 'margin-right': '10px'}),
-                    html.Abbr("\u24D8", title="Hello, I am hover-enabled helpful information"),
+                    html.Abbr("\u24D8", title="""This lets you force parameters into the model, 
+parameters here are guaranteed to appear in the model.
+"""),
                     dcc.Dropdown(
                         id=self.uuid("force-in"),
                         clearable=True,
@@ -457,14 +456,9 @@
                         ),
                         html.Div(
                             children=[
-<<<<<<< HEAD
-                                wcc.Graph(id=self.ids('p-values-plot')),
-=======
                                 wcc.Graph(id=self.uuid('p-values-plot')),
-                                dcc.Store(id=self.uuid("initial-parameter"))
->>>>>>> 24b83f07
-                            ]
-                        ),
+
+                            ]),
                         html.Div(
                             children=[
                                 wcc.Graph(id=self.uuid('coefficient-plot')),
@@ -553,20 +547,11 @@
         """Set callbacks for the table, p-values plot, and arrow plot"""
         @app.callback(
             [
-<<<<<<< HEAD
-                Output(self.ids("table"), "data"),
-                Output(self.ids("table"), "columns"),
-                Output(self.ids("table_title"), "children"),
-                Output(self.ids("p-values-plot"), "figure"),
-                Output(self.ids("coefficient-plot"), "figure")
-=======
                 Output(self.uuid("table"), "data"),
                 Output(self.uuid("table"), "columns"),
                 Output(self.uuid("table_title"), "children"),
                 Output(self.uuid("p-values-plot"), "figure"),
-                Output(self.uuid("initial-parameter"), "data"),
                 Output(self.uuid("coefficient-plot"), "figure")
->>>>>>> 24b83f07
             ],
             [
                 Input(self.uuid("submit-btn"), "n_clicks")
@@ -620,7 +605,6 @@
                 # Get results from the model
                 result = gen_model(df, response, force_in =force_in, max_vars=max_vars, interaction_degree=interaction)
                 if not result:
-<<<<<<< HEAD
                         return(
                     [{"e": ""}],
                     [{"name": "", "id": "e"}],
@@ -632,24 +616,11 @@
                         }
                     },
                     {
-=======
-                    return(
-                        [{"e": ""}],
-                        [{"name": "", "id": "e"}],
-                        "Cannot calculate fit for given selection. Select a different response or filter setting",
-                        {
->>>>>>> 24b83f07
-                        "layout": {
-                            "title": "<b>Cannot calculate fit for given selection</b><br>"
-                            "Select a different response or filter setting."
-                            }
-                        }, None,
-                        {
-                            "layout": {
-                                "title": "<b>Cannot calculate fit for given selection</b><br>"
-                                "Select a different response or filter setting."
-                            }
-                        },
+                    "layout": {
+                        "title": "<b>Cannot calculate fit for given selection</b><br>"
+                        "Select a different response or filter setting."
+                        }
+                    },   
                     )  
                 # Generate table
                 table = result.model.fit().summary2().tables[1].drop("Intercept")
@@ -706,54 +677,6 @@
             ),
         ]
 
-<<<<<<< HEAD
-
-=======
-@CACHE.memoize(timeout=CACHE.TIMEOUT)
-def filter_and_sum_responses(
-    dframe, ensemble, response, filteroptions=None, aggregation="sum"
-):
-    """Cached wrapper for _filter_and_sum_responses"""
-    return _filter_and_sum_responses(
-        dframe=dframe,
-        ensemble=ensemble,
-        response=response,
-        filteroptions=filteroptions,
-        aggregation=aggregation,
-    )
-
-def _filter_and_sum_responses(
-    dframe, ensemble, response, filteroptions=None, aggregation="sum",
-):
-    """Filter response dataframe for the given ensemble
-    and optional filter columns. Returns dataframe grouped and
-    aggregated per realization."""
-    df = dframe.copy()
-    df = df.loc[df["ENSEMBLE"] == ensemble]
-    if filteroptions:
-        for opt in filteroptions:
-            if opt["type"] == "multi" or opt["type"] == "single":
-                if isinstance(opt["values"], list):
-                    df = df.loc[df[opt["name"]].isin(opt["values"])]
-                else:
-                    if opt["name"] == "DATE" and isinstance(opt["values"], str):
-                        df = df.loc[df["DATE"].astype(str) == opt["values"]]
-                    else:
-                        df = df.loc[df[opt["name"]] == opt["values"]]
-
-            elif opt["type"] == "range":
-                df = df.loc[
-                    (df[opt["name"]] >= np.min(opt["values"]))
-                    & (df[opt["name"]] <= np.max(opt["values"]))
-                ]
-    if aggregation == "sum":
-        return df.groupby("REAL").sum().reset_index()[["REAL", response]]
-    if aggregation == "mean":
-        return df.groupby("REAL").mean().reset_index()[["REAL", response]]
-    raise ValueError(
-        f"Aggregation of response file specified as '{aggregation}'' is invalid. "
-    )
->>>>>>> 24b83f07
 
 @CACHE.memoize(timeout=CACHE.TIMEOUT)
 def gen_model(
@@ -857,11 +780,10 @@
     while remaining and current_score == best_new_score and len(selected) < maxvars:         
         scores_with_candidates = []
         for candidate in remaining:
-<<<<<<< HEAD
            
             # for every candidate in the remaining data, if it is an interaction term add the underlying features
             # create a model matrix with all the parameters previously choosen and the candidate with eventual base cases.
-            if "*" in candidate:
+            if " × " in candidate:
                 current_model = selected.copy() + [candidate] + list(set(candidate.split("*")).difference(set(selected)))
             else:
                 current_model = selected.copy()+[candidate]
@@ -870,17 +792,6 @@
             X = np.append(X, np.ones((len(y), 1)), axis=1)
             
             # Fit model 
-=======
-            if " × " in candidate:
-                current_model = selected.copy() + [candidate] + list(set(candidate.split("*")).difference(set(selected)))
-            else:
-                current_model = selected.copy()+[candidate]
-            X = data.filter(items=current_model).to_numpy(dtype="float32")
-            p = X.shape[1]
-            if n - p - 1 < 1:
-                return forward_catch_warning(data, selected, onevec, response)
-            X = np.append(X, onevec, axis=1)
->>>>>>> 24b83f07
             try: 
                 beta = la.inv(X.T @ X) @ X.T @ y
             except la.LinAlgError:
@@ -904,12 +815,8 @@
             
             R_2_adj = 1-(1 - (SS_RES / SST))*((n-1)/(n-p-1))
             scores_with_candidates.append((R_2_adj, candidate))
-<<<<<<< HEAD
 
         # if the best parameter is interactive, add all base features
-=======
-        
->>>>>>> 24b83f07
         scores_with_candidates.sort(key=lambda x: x[0])
         best_new_score, best_candidate = scores_with_candidates.pop()
         if current_score < best_new_score:
@@ -923,7 +830,6 @@
             remaining.remove(best_candidate)
             selected.append(best_candidate)
             current_score = best_new_score
-<<<<<<< HEAD
     
     # finally fit a statsmodel from the selected parameters
     model_df = data.filter(items=selected)
@@ -945,12 +851,6 @@
     return model
 
 
-=======
-    return forward_catch_warning(data, selected, onevec, response)
-
-
-###### Code for other theme thingy is tagged out ######
->>>>>>> 24b83f07
 def make_p_values_plot(p_sorted, theme):
     """Make p-values plot"""
     p_values = p_sorted.values
