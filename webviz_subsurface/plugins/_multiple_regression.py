import warnings
import time
from pathlib import Path
from itertools import combinations

import numpy as np
import numpy.linalg as la
import pandas as pd
import plotly.graph_objects as go
import dash_html_components as html
import dash_core_components as dcc
import webviz_core_components as wcc
import dash_bootstrap_components as dbc
import statsmodels.api as sm
from dash_table import DataTable
from dash.dependencies import Input, Output, State
from dash_table.Format import Format, Scheme
from webviz_config.webviz_store import webvizstore
from webviz_config.common_cache import CACHE
from webviz_config import WebvizPluginABC
from webviz_config.utils import calculate_slider_step
from sklearn.preprocessing import PolynomialFeatures

from .._datainput.fmu_input import load_parameters, load_csv
from .._utils.ensemble_handling import filter_and_sum_responses

class MultipleRegression(WebvizPluginABC):
    """### Best fit using forward stepwise regression

This plugin shows a multiple regression of numerical parameters and a response.
Input can be given either as:

- Aggregated csv files for parameters and responses,
- An ensemble name defined in shared_settings and a local csv file for responses
stored per realizations.

**Note**: Non-numerical (string-based) input parameters and responses are removed.

**Note**: The response csv file will be aggregated per realization.

**Note**: Regression models break down when there are duplicate or highly correlated
parameters. Please make sure to properly filter your inputs or the model will give
answers that are misleading.

Arguments:

* `parameter_csv`: Aggregated csvfile for input parameters with 'REAL' and 'ENSEMBLE' columns.
* `response_csv`: Aggregated csvfile for response with 'REAL' and 'ENSEMBLE' columns.
* `ensembles`: Which ensembles in `shared_settings` to visualize. If neither response_csv or
            response_file is defined, the definition of ensembles implies that you want to
            use simulation timeseries data directly from UNSMRY data. This also implies that
            the date will be used as a response filter of type `single`.
* `response_file`: Local (per realization) csv file for response parameters.
* `response_filters`: Optional dictionary of responses (columns in csv file) that can be used
as row filtering before aggregation. (See below for filter types).
* `response_ignore`: Response (columns in csv) to ignore (cannot use with response_include).
* `response_include`: Response (columns in csv) to include (cannot use with response_ignore).
* `column_keys`: Simulation vectors to use as responses read directly from UNSMRY-files in the
                defined ensembles using fmu-ensemble (cannot use with response_file,
                response_csv or parameters_csv).
* `sampling`: Sampling frequency if using fmu-ensemble to import simulation time series data.
            (Only relevant if neither response_csv or response_file is defined). Default monthly
* `aggregation`: How to aggregate responses per realization. Either `sum` or `mean`.
* `corr_method`: Correlation algorithm. Either `pearson` or `spearman`.

The types of response_filters are:
```
- `single`: Dropdown with single selection.
- `multi`: Dropdown with multiple selection.
- `range`: Slider with range selection.
```
"""
    # pylint:disable=too-many-arguments
    def __init__(
<<<<<<< HEAD
        self,
        app,
        parameter_csv: Path = None,
        response_csv: Path = None,
        ensembles: list = None,
        response_file: str = None,
        response_filters: dict = None,
        response_ignore: list = None,
        response_include: list = None,
        column_keys: list = None,
        sampling: str = 'monthly',
        aggregation: str = 'sum',
        parameter_ignore: list = None,
=======
            self,
            app,
            parameter_csv: Path = None,
            response_csv: Path = None,
            ensembles: list = None,
            response_file: str = None,
            response_filters: dict = None,
            response_ignore: list = None,
            response_include: list = None,
            column_keys: list = None,
            sampling: str = "monthly",
            aggregation: str = "sum",
            parameter_ignore: list = None,
>>>>>>> 14f54ea4
    ):

        super().__init__()

        self.parameter_csv = parameter_csv if parameter_csv else None
        self.response_csv = response_csv if response_csv else None
        self.response_file = response_file if response_file else None
        self.response_filters = response_filters if response_filters else {}
        self.response_ignore = response_ignore if response_ignore else None
        self.parameter_ignore = parameter_ignore if parameter_ignore else None
        self.column_keys = column_keys
        self.time_index = sampling
        self.aggregation = aggregation

        if response_ignore and response_include:
            raise ValueError(
                'Incorrent argument. either provide "response_include", '
                '"response_ignore" or neither'
            )
        if parameter_csv and response_csv:
            if ensembles or response_file:
                raise ValueError(
                    'Incorrect arguments. Either provide "csv files" or '
                    '"ensembles and response_file".'
                )
            #For csv files
            #self.parameterdf = read_csv(self.parameter_csv)
            #self.responsedf = read_csv(self.response_csv)

            #For parquet files
            self.parameterdf = pd.read_parquet(self.parameter_csv)
            self.responsedf = pd.read_parquet(self.response_csv)

        elif ensembles and response_file:
            self.ens_paths = {
                ens: app.webviz_settings['shared_settings']['scratch_ensembles'][ens]
                for ens in ensembles
            }
            self.parameterdf = load_parameters(
                ensemble_paths=self.ens_paths, ensemble_set_name='EnsembleSet'
            )
            self.responsedf = load_csv(
                ensemble_paths=self.ens_paths,
                csv_file=response_file,
                ensemble_set_name='EnsembleSet',
            )
        else:
            raise ValueError(
                'Incorrect arguments.\
                 Either provide "csv files" or "ensembles and response_file".'
            )
        self.check_runs()
        self.check_response_filters()
        if response_ignore:
            self.responsedf.drop(
                response_ignore,
                errors='ignore', axis=1, inplace=True)
        if response_include:
            self.responsedf.drop(
                self.responsedf.columns.difference(
                    [
                        'REAL',
                        'ENSEMBLE',
                        *response_include,
                        *list(response_filters.keys()),
                    ]
                ),
                errors='ignore',
                axis=1,
                inplace=True,
            )
        if parameter_ignore:
            self.parameterdf.drop(parameter_ignore, axis=1, inplace=True)

        self.plotly_theme = app.webviz_settings['theme'].plotly_theme
        self.set_callbacks(app)

    def ids(self, element):
        """Generate unique id for dom element"""
        return f'{element}-id-{self.uuid}'

    @property
    def tour_steps(self):
        steps = [
            {
                'id': self.uuid('layout'),
                'content': (
                    'Dashboard displaying the results of a multiple '
                    'regression of input parameters and a chosen response.'
                )
            },
            {
                'id': self.uuid('table'),
                'content': (
                    'A table showing the results for the best combination of '
                    'parameters for a chosen response.'
                )
            },
            {
                'id': self.uuid('p-values-plot'),
                'content': (
                    'A plot showing the p-values for the parameters from the table ranked from most'
                    ' significant to least significant.  Red indicates that the p-value is '
                    'significant, gray indicates that the p-value is not significant.'
                )
            },
            {
                'id': self.uuid('coefficient-plot'),
                'content': (
                    'A plot showing the sign of parameters coefficient values by arrows pointing '
                    'up and/or down, illustrating a positive and/or negative coefficient '
                    'respectively. An arrow is red if the corresponding p-value is significant, '
                    'that is, a p-value below 0.05. Arrows corresponding to p-values above this '
                    'level of significance, are shown in gray.'
                )
            },
<<<<<<< HEAD
            {
                'id': self.uuid('submit-button'), 
                'content': (
                    'Press this button to update the table and the plots based on the options below'
                )
            },
            {'id': self.uuid('ensemble'), 'content': ('Select the active ensemble.')},
            {'id': self.uuid('responses'), 'content': ('Select the active response.')},
            {
                'id': self.uuid('exclude-include'), 
                'content': (
                    'Choose between using all availabe parameters or a subset of the available '
                    'parameters in the regression. If all parameters are chosen it is possible '
                    'to exclude some the parameters by choosing them from the drop down menu.'
                )
            },
            {
                'id': self.uuid('interaction'), 
                'content': ('Select the desired level of interaction in the visualized model.')
            },
            {
                'id': self.uuid('max-params'), 
                'content': (
                    'Select the maximum number of parameters to be included in the visualized model'
                )
            },
            {
                'id': self.uuid('force-in'), 
                'content': ('Select parameters forced to be included in the visualized model.')
=======
            {"id": self.uuid("submit-button"), "content": ("Press this button to update the table and the plots based on the options below."), },
            {"id": self.uuid("ensemble"), "content": ("Select the active ensemble."), },
            {"id": self.uuid("responses"), "content": ("Select the active response."), },
            {"id": self.uuid("exclude_include"), "content": (
                "Choose between using all availabe parameters or a subset of the available parameters in the regression. "
                "If all parameters are chosen it is possible to exclude some the parameters by choosing them from the drop down menu."
                ),
>>>>>>> 14f54ea4
            },
        ]
        return steps

    @property
    def responses(self):
        """Returns valid responses. Filters out non numerical columns,
        and filterable columns. Replaces : and , with _ to make it work with the model"""
        responses = list(
            self.responsedf.drop(['ENSEMBLE', 'REAL'], axis=1)
            .apply(pd.to_numeric, errors='coerce')
            .dropna(how='all', axis='columns')
            .columns
        )
        return [p for p in responses if p not in self.response_filters.keys()]

    @property
    def parameters(self):
        """Returns numerical input parameters"""
        parameters = list(
            self.parameterdf.drop(['ENSEMBLE', 'REAL'], axis=1)
            .apply(pd.to_numeric, errors='coerce')
            .dropna(how='all', axis='columns')
            .columns
        )
        return parameters

    @property
    def ensembles(self):
        """Returns list of ensembles"""
        return list(self.parameterdf['ENSEMBLE'].unique())

    def check_runs(self):
        """Check that input parameters and response files have
        the same number of runs"""
        for col in ['ENSEMBLE', 'REAL']:
            if sorted(list(self.parameterdf[col].unique())) != sorted(
                list(self.responsedf[col].unique())
            ):
                raise ValueError('Parameter and response files have different runs')

    def check_response_filters(self):
        """'Check that provided response filters are valid"""
        if self.response_filters:
            for col_name, col_type in self.response_filters.items():
                if col_name not in self.responsedf.columns:
                    raise ValueError(f'{col_name} is not in response file')
                if col_type not in ['single', 'multi', 'range']:
                    raise ValueError(
                        f'Filter type {col_type} for {col_name} is not valid.'
                    )

    @property
    def filter_layout(self):
        """Layout to display selectors for response filters"""
        children = []
        for col_name, col_type in self.response_filters.items():
            values = list(self.responsedf[col_name].unique())
            if col_type == 'multi':
                selector = wcc.Select(
                    id=self.uuid(f'filter-{col_name}'),
                    options=[{'label': val, 'value': val} for val in values],
                    value=values,
                    multi=True,
                    size=min(20, len(values)),
                )
            elif col_type == 'single':
                selector = dcc.Dropdown(
                    id=self.uuid(f'filter-{col_name}'),
                    options=[{'label': val, 'value': val} for val in values],
                    value=values[0],
                    multi=False,
                    clearable=False,
                )
            children.append(html.Div(children=[html.Label(col_name), selector,]))
        return children

    @property
    def control_layout(self):
        """Layout to select e.g. iteration and response"""
        return [
            html.Div(
                [
                    html.Div('Ensemble:', style={'font-weight': 'bold'}),
                    dcc.Dropdown(
                        id=self.uuid('ensemble'),
                        options=[
                            {'label': ens, 'value': ens} for ens in self.ensembles
                        ],
                        clearable=False,
                        value=self.ensembles[0],
                        style={'marginBottom': '20px'}
                    ),
                ]
            ),
            html.Div(
                [
                    html.Div('Response:', style={'font-weight': 'bold'}),
                    dcc.Dropdown(
                        id=self.uuid('responses'),
                        options=[
                            {'label': ens, 'value': ens} for ens in self.responses
                        ],
                        clearable=False,
                        value=self.responses[0],
                        style={'marginBottom': '20px'}
                    ),
                ]
            ),
            html.Div(
                [
<<<<<<< HEAD
                    html.Div(
                        'Parameters:', 
                        style={
                            'font-weight': 'bold', 'display': 'inline-block', 'margin-right': '10px'
                            }
                    ),
                    html.Span(
                        dbc.Badge(
                            ' ? ', 
                            style={
                                'font-weight': 'bold', 'fontSize': '.70em', 'borderRadius': '3px',
                                'backgroundColor': '#505050', 'color': 'white', 
                                'white-space': 'pre-wrap'
                                }
                            ), 
                            id=self.uuid('tooltip-parameters')
                    ),
                    dbc.Tooltip(
                        ' This lets you control what parameters to include in your model. \n \n' +
                        ' - Exclusive mode lets you remove specific parameters from \n' +
                        ' beeing considered in the model selection. \n \n' +
                        ' - Subset mode lets you pick a subset of parameters to \n' +
                        ' investigate. Parameters included here are not guaranteed to be \n' +
                        ' included in the output model. ',
                        target=self.uuid('tooltip-parameters'),
                        style={
                            'fontSize': '.75em', 'backgroundColor': '#505050', 'color': 'white', 
                            'opacity': '85%', 'white-space': 'pre-wrap', 'borderRadius': '5px'
                        }
                   ),
                   dcc.RadioItems(
                       id=self.uuid('exclude-include'),
                       options=[
                           {'label': 'Exclusive mode', 'value': 'exc'},
                           {'label': 'Subset mode', 'value': 'inc'}
                       ],
                       value='exc',
                       labelStyle={'display': 'inline-block'},
                       style = {'fontSize': '.80em'},
                   ),
                   dcc.Dropdown(
                        id=self.uuid('parameter-list'),
=======
                    html.Div("Parameters:", style={"font-weight": "bold", 'display': 'inline-block', 'margin-right': '10px'}),
                    html.Span(
                        dbc.Badge(
                            " ? ",
                            style={"font-weight": "bold", "fontSize": ".70em", "backgroundColor": "#505050", "color": "white",
                                   "borderRadius": "3px", "white-space": "pre-wrap"}),
                        id=self.uuid("tooltip-parameters")),
                    dbc.Tooltip(
                        "This lets you control what parameters to include in your model. \n" +
                        "There are two modes, exclusive and subset: \n" +
                        "- Exclusive mode lets you remove specific parameters from \n" +
                        "beeing considered in the model selection. \n \n" +

                        "- Subset mode lets you pick a subset of parameters to \n" +
                        "investigate. Parameters included here are not guaranteed to be \n" +
                        "included in the output model.",
                        target=self.uuid("tooltip-parameters"),
                        style={"fontSize": ".8em", "backgroundColor": "#505050", "color": "white", "opacity": "85%", "white-space": "pre-wrap"}
                    ),
                    dcc.RadioItems(
                        id=self.uuid("exclude_include"),
                        options=[
                            {"label": "Exclusive mode", "value": "exc"},
                            {"label": "Subset mode", "value": "inc"}
                        ],
                        value="exc",
                        labelStyle={'display': 'inline-block'},
                        style={'fontSize': ".80em"},
                    )
                ]
            ),
            html.Div(
                [
                    dcc.Dropdown(
                        id=self.uuid("parameter-list"),
>>>>>>> 14f54ea4
                        options=[
                            {'label': ens, 'value': ens} for ens in self.parameters
                        ],
                        clearable=True,
                        multi=True,
                        placeholder='',
                        value=[],
                        style={'marginBottom': '20px'}
                    ),
               ]
            ),
            html.Div('Filters:', style={'font-weight': 'bold'}),
            html.Div(children=self.filter_layout),
            html.Div(
                [
<<<<<<< HEAD
                    html.Div('Model settings:', style={'font-weight': 'bold', 'marginTop': '20px'}
                    ),
                    html.Div('Interaction', style={'display': 'inline-block', 'margin-right':'10px'}
                    ),
                    html.Span(
                        dbc.Badge(
                            ' ? ',
                            style={
                                'font-weight': 'bold', 'fontSize': '.70em', 'borderRadius': '3px',
                                'backgroundColor': '#505050', 'color': 'white', 
                                'white-space': 'pre-wrap'
                            }
                        ),
                        id=self.uuid('tooltip-filters')),
                    dbc.Tooltip(
                        ' Lets you select how deep your interaction is: \n' +
                        ' – Off allows only for the parameters in their original state. \n' +
                        ' – 2 levels allows for the product of 2 original parameters. \n' +
                        ' – 3 levels allows for the product of 3 original parameters. \n \n' +
                        ' This feature allows you to investigate possible feedback effects. ',
                        target=self.uuid('tooltip-filters'),
                        style={
                            'fontSize': '.75em', 'backgroundColor': '#505050', 'color': 'white',
                            'opacity': '85%', 'white-space': 'pre-wrap', 'borderRadius': '5px'
                        }
=======
                    html.Div("Model settings:", style={"font-weight": "bold", "marginTop": "20px"}),
                    html.Div("Interaction", style={'display': 'inline-block', 'margin-right': '10px'}),
                    html.Span(
                        dbc.Badge(
                            " ? ", 
                            style={"font-weight": "bold", "fontSize": ".70em", "backgroundColor": "#505050", "color": "white",
                                   "borderRadius": "3px", "white-space": "pre-wrap"}),
                        id=self.uuid("tooltip-filters")),
                    dbc.Tooltip(
                        "Lets you select how deep your interaction is: \n" +
                        "– Off allows only for the parameters in their original state. \n" +
                        "– 2 levels allows for the product of 2 original parameters. \n" +
                        "– 3 levels allows for the product of 3 original parameters. \n \n" +
                        "This feature allows you to investigate possible feedback effects.",
                        target=self.uuid("tooltip-filters"),
                        style={"fontSize": ".8em", "backgroundColor": "#505050", "color": "white", "opacity": "85%", "white-space": "pre-wrap"}
>>>>>>> 14f54ea4
                    ),
                    dcc.Slider(
                        id=self.uuid('interaction'),
                        min=0,
                        max=2,
                        step=None,
                        marks={
                            0: 'Off',
                            1: '2 levels',
                            2: '3 levels'
                        },
                        value=0
                    )
                ]
            ),
            html.Div(
                [
                    html.Div(
                        'Max number of parameters',
                        style={'display': 'inline-block', 'margin-right': '10px'}),
                    html.Span(
                        dbc.Badge(
<<<<<<< HEAD
                            ' ? ',
                            style={
                                'font-weight': 'bold', 'fontSize': '.70em', 'borderRadius': '3px',
                                'backgroundColor': '#505050', 'color': 'white',
                                'white-space': 'pre-wrap'
                            },
                            id=self.uuid('tooltip-maxparams')
                        )
                    ),
                    dbc.Tooltip(
                        ' Lets you put a cap on the number of parameters to include in your \n' +
                        ' model. If interaction is active, cap is the selected value + \n' +
                        ' interaction level. This is to make sure the interaction terms have \n' +
                        ' an intuitive interpretation. ',
                        target=self.uuid('tooltip-maxparams'),
                        style={
                            'fontSize': '.75em', 'backgroundColor': '#505050', 'color': 'white', 
                            'opacity': '85%', 'white-space': 'pre-wrap', 'borderRadius': '5px'
                        }
=======
                            " ? ",
                            style={"font-weight": "bold", "fontSize": ".70em", "backgroundColor": "#505050", "color": "white",
                                   "borderRadius": "3px", "white-space": "pre-wrap"}),
                        id=self.uuid("tooltip-maxparams")),
                    dbc.Tooltip(
                        "Lets you put a cap on the number of parameters to include in your model. \n" +
                        "If interaction is active, cap is the selected value + interaction level. \n" +
                        "This is to make sure the interaction terms have an intuitive interpretation.",
                        target=self.uuid("tooltip-maxparams"),
                        style={"fontSize": ".8em", "backgroundColor": "#505050", "color": "white", "opacity": "85%", "white-space": "pre-wrap"}
>>>>>>> 14f54ea4
                    ),
                    dcc.Dropdown(
                        id=self.uuid('max-params'),
                        options=[
                            {'label': val, 'value': val}
                            for val in range(1, min(10, len(self.parameterdf.columns)))
                        ],
                        clearable=False,
                        value=3
                    ),
                ]
            ),
            html.Div(
                [
                    html.Div('Force in', style={'display': 'inline-block', 'margin-right': '10px'}),
                    html.Span(
<<<<<<< HEAD
                       dbc.Badge(
                            ' ? ',
                            style={
                                'font-weight': 'bold', 'fontSize': '.70em', 'borderRadius': '3px',
                                'backgroundColor': '#505050', 'color': 'white',
                                'white-space': 'pre-wrap'
                            },
                            id=self.uuid('tooltip-fi')
                        )
                    ),
                    dbc.Tooltip(
                        ' Lets you force parameters into the model. If interaction is active, \n' +
                        ' the cap is the selected value + the interaction level. ',
                    target=self.uuid('tooltip-fi'),
                    style={
                            'fontSize': '.75em', 'backgroundColor': '#505050', 'color': 'white',
                            'opacity': '85%', 'white-space': 'pre-wrap', 'borderRadius': '5px'
                        }
=======
                        dbc.Badge(
                            " ? ",
                            style={"font-weight": "bold", "fontSize": ".70em", "backgroundColor": "#505050", "color": "white",
                                   "borderRadius": "3px", "white-space": "pre-wrap"}),
                        id=self.uuid("tooltip-fi")),
                    dbc.Tooltip(
                        "Lets you force parameters into the model. If interaction is active, \n" +
                        "the cap is the selected value + the interaction level.",
                        target=self.uuid("tooltip-fi"),
                        style={"fontSize": ".8em", "backgroundColor": "#505050", "color": "white", "opacity": "85%", "white-space": "pre-wrap"}
>>>>>>> 14f54ea4
                    ),
                    dcc.Dropdown(
                        id=self.uuid('force-in'),
                        clearable=True,
                        multi=True,
                        placeholder='Select parameters to force in',
                        value=[],
                        style={'marginBottom': '20px'}
                    )
                ]
            ),
            html.Div(
                style={'display': 'grid'},
                children=[
                    html.Button(
                        id=self.uuid('submit-button'),
                        children='Press to update model'
                    )
                ]
            )
        ]

    @property
    def layout(self):
        """Main layout"""
        return wcc.FlexBox(
            id=self.uuid('layout'),
            children=[
                html.Div(
                    style={'flex': 3},
                    children=[
<<<<<<< HEAD
=======
                        html.Div( 
                            id=self.uuid("page-title"),
                            style={"textAlign": "left", "display": "grid", "fontSize": "1.3em"}
                        ),
                        html.Div(
                            children=[
                                wcc.Graph(id=self.uuid('p-values-plot'))
                            ]
                        ),
>>>>>>> 14f54ea4
                        html.Div(
                        id=self.uuid('page-title'),
                        style={'textAlign': 'left', 'display': 'grid', 'fontSize': '1.3em'}
                        ),
                        html.Div(children=[wcc.Graph(id=self.uuid('p-values-plot'))]),
                        html.Div(children=[wcc.Graph(id=self.uuid('coefficient-plot'))]),
                        DataTable(
                            id=self.uuid('table'),
                            sort_action='native',
                            filter_action='native',
                            page_action='native',
                            page_size=10,
                            style_cell={'fontSize': '.80em'}
                        ),
                    ],
                ),
                html.Div(style={'flex': 1}, children=self.control_layout)
            ]
        )

    @property
    def model_callback_states(self):
        """List of states for multiple regression callback"""
        states = [
            State(self.uuid('exclude-include'), 'value'),
            State(self.uuid('parameter-list'), 'value'),
            State(self.uuid('ensemble'), 'value'),
            State(self.uuid('responses'), 'value'),
            State(self.uuid('force-in'), 'value'),
            State(self.uuid('interaction'), 'value'),
            State(self.uuid('max-params'), 'value'),
        ]
        if self.response_filters:
            for col_name in self.response_filters:
                states.append(State(self.uuid(f'filter-{col_name}'), 'value'))
        return states

    def make_response_filters(self, filters):
        """Returns a list of active response filters"""
        filteroptions = []
        if filters:
            for i, (col_name, col_type) in enumerate(self.response_filters.items()):
                filteroptions.append(
                    {'name': col_name, 'type': col_type, 'values': filters[i]}
                )
        return filteroptions

    def set_callbacks(self, app):
        """Set callbacks for placeholder text for exc/inc dropdown"""
        @app.callback(
<<<<<<< HEAD
                Output(self.uuid('parameter-list'), 'placeholder'),
                [Input(self.uuid('exclude-include'), 'value')]
=======
            Output(self.uuid("parameter-list"), "placeholder"),
            [Input(self.uuid("exclude_include"), "value")]
>>>>>>> 14f54ea4
        )
        def update_placeholder(exc_inc):
            if exc_inc == 'exc':
                return 'Select parameters to exclude...'
            elif exc_inc == 'inc':
                return 'Select parameters for subset...'

        """Set callbacks for interaction between exclude/include param and force-in"""
        @app.callback(
            [
                Output(self.uuid('force-in'), 'options'),
                Output(self.uuid('force-in'), 'value')
            ],
            [
                Input(self.uuid('parameter-list'), 'value'),
                Input(self.uuid('exclude-include'), 'value'),
            ],
            [
                State(self.uuid('force-in'), 'value'),
            ],
        )
        def update_force_in(parameter_list, exc_inc, force_in):
            """Returns a dictionary with options for force in"""
            #If exclusive and parameter_list empty -> all param avail. for force-in
            #If inclusive and parameter_list empty -> no param avail.
            if exc_inc == 'exc':
                df = self.parameterdf.drop(columns=['ENSEMBLE', 'REAL'] + parameter_list)
            elif exc_inc == 'inc':
                df = self.parameterdf[parameter_list] if parameter_list else []
            fi_lst = list(df)
<<<<<<< HEAD
            options=[{'label': fi, 'value': fi} for fi in fi_lst]
=======
            options = [{"label": fi, "value": fi} for fi in fi_lst]
>>>>>>> 14f54ea4
            for param in force_in:
                if param not in fi_lst:
                    force_in.remove(param)

            return options, force_in

        """Set callbacks for the table, p-values plot, and arrow plot"""
        @app.callback(
            [
                Output(self.uuid('table'), 'data'),
                Output(self.uuid('table'), 'columns'),
                Output(self.uuid('page-title'), 'children'),
                Output(self.uuid('p-values-plot'), 'figure'),
                Output(self.uuid('coefficient-plot'), 'figure')
            ],
            [
                Input(self.uuid('submit-button'), 'n_clicks')
            ],
            self.model_callback_states,
        )
        def _update_visualizations(
            n_clicks, exc_inc, parameter_list, ensemble, response, force_in, interaction, max_vars,
            *filters):
            """Callback to update the model for multiple regression

            1. Filters and aggregates response dataframe per realization
            2. Filters parameters dataframe on selected ensemble
            3. Merge parameter and response dataframe
            4. Fit model using forward stepwise regression, with or without interactions
            5. Generate table and plots
            """
            filteroptions = self.make_response_filters(filters)
            responsedf = filter_and_sum_responses(
                self.responsedf,
                ensemble,
                response,
                filteroptions=filteroptions,
                aggregation=self.aggregation,
            )
            if exc_inc == 'exc':
                parameterdf = self.parameterdf.drop(parameter_list, axis=1)
            elif exc_inc == 'inc':
                parameterdf = self.parameterdf[['ENSEMBLE', 'REAL'] + parameter_list]

            parameterdf = parameterdf.loc[self.parameterdf['ENSEMBLE'] == ensemble]
            df = pd.merge(responsedf, parameterdf, on=['REAL']).drop(columns=['REAL', 'ENSEMBLE'])

            #If no selected parameters
            if exc_inc == 'inc' and not parameter_list:
                return(
                    [{'e': ''}],
                    [{'name': '', 'id': 'e'}],
                    'Please select parameters to be included in the model',
                    {
<<<<<<< HEAD
                    'layout': {
                        'title': '<b>Please select parameters to be included in the model</b><br>'
                        }
                    },
                    {
                    'layout': {
                        'title": "<b>Please select parameters to be included in the model</b><br>'
=======
                        "layout": {
                            "title": "<b>Please select parameters to be included in the model</b><br>"
                        }
                    },
                    {
                        "layout": {
                            "title": "<b>Please select parameters to be included in the model</b><br>"
>>>>>>> 14f54ea4
                        }
                    },
                )

            else:
                # Get results from the model
                result = gen_model(df, response, force_in=force_in, max_vars=max_vars, 
                                    interaction_degree=interaction)
                if not result:
                    return(
                        [{'e': ''}],
                        [{'name': '', 'id': 'e'}],
                        'Cannot calculate fit for given selection. Select a different '
                        'response or filter setting',
                        {
<<<<<<< HEAD
                        'layout': {
                            'title': '<b>Cannot calculate fit for given selection</b><br>'
                            'Select a different response or filter setting.'
                            }
                        },
                        {
                            'layout': {
                                'title': '<b>Cannot calculate fit for given selection</b><br>'
                                'Select a different response or filter setting.'
=======
                            "layout": {
                                "title": "<b>Cannot calculate fit for given selection</b><br>"
                                         "Select a different response or filter setting."
                            }
                        },
                        {
                            "layout": {
                                "title": "<b>Cannot calculate fit for given selection</b><br>"
                                         "Select a different response or filter setting."
>>>>>>> 14f54ea4
                            }
                        },
                    )
                # Generate table
                table = result.model.fit().summary2().tables[1].drop("Intercept")
                table.drop(['Std.Err.', 'Coef.', 't', '[0.025','0.975]'], axis=1, inplace=True)
                table.index.name = 'Parameter'
                table.reset_index(inplace=True)
                columns = [
                    {'name': i, 'id': i, 'type': 'numeric', 'format': Format(precision=4)}
                    for i in table.columns
                ]
                data = table.to_dict('rows')

                # Get p-values for plot
                p_sorted = result.pvalues.sort_values().drop('Intercept')

                # Get coefficients for plot
                coeff_sorted = result.params.sort_values(ascending=False).drop('Intercept')

                return(
                    # Generate table
                    data,
                    columns,
                    f'Multiple regression with {response} as response',

                    # Generate p-values plot
                    make_p_values_plot(p_sorted, self.plotly_theme),

                    # Generate coefficient plot
                    make_arrow_plot(coeff_sorted, p_sorted, self.plotly_theme)
                )

    def add_webvizstore(self):
        if self.parameter_csv and self.response_csv:
            return [
                (read_csv, [{'csv_file': self.parameter_csv,}],),
                (read_csv, [{'csv_file': self.response_csv,}],),
            ]
        return [
            (
                load_parameters,
                [
                    {
                        'ensemble_paths': self.ens_paths,
                        'ensemble_set_name': 'EnsembleSet',
                    }
                ],
            ),
            (
                load_csv,
                [
                    {
                        'ensemble_paths': self.ens_paths,
                        'csv_file': self.response_file,
                        'ensemble_set_name': 'EnsembleSet',
                    }
                ],
            ),
        ]

@CACHE.memoize(timeout=CACHE.TIMEOUT)
def gen_model(
        df: pd.DataFrame,
        response: str,
        max_vars: int = 9,
        force_in: list = [],
        interaction_degree: bool = False
    ):
    """Wrapper for model selection algorithm."""
    if interaction_degree:
        df = _gen_interaction_df(df, response, interaction_degree+1)
        model = forward_selected(
            data=df,
            response=response,
            force_in=force_in,
            maxvars=max_vars
            )
    else:
        model = forward_selected(
            data=df,
            response=response,
            force_in=force_in,
            maxvars=max_vars
        )
    return model

@CACHE.memoize(timeout=CACHE.TIMEOUT)
def _gen_interaction_df(
        df: pd.DataFrame,
        response: str,
        degree: int = 4
    ):
    newdf = df.copy()

    name_combinations = []
    for i in range(1, degree+1):
        name_combinations += [' × '.join(combination)
        for combination in combinations(newdf.drop(columns=response).columns, i)]
    for name in name_combinations:
        if name.split(' × '):
            newdf[name] = newdf.filter(items=name.split(' × ')).product(axis=1)
    return newdf

def forward_selected(data: pd.DataFrame,
                     response: str,
                     force_in: list = [],
                     maxvars: int = 5):
    """ Forward model selection algorithm

        Returns Statsmodels RegressionResults object.
        The algortihm is a modified standard forward selection algorithm. 
        The selection criterion chosen is adjusted R squared.
        See this link for more information about the algorithm: 
        https://en.wikipedia.org/wiki/Stepwise_regression

        Steps of the algorithm:
        - Initialize values
<<<<<<< HEAD
        - While there are parameters left and the last model was the best model yet and the 
        parameter limit isnt reached, for every parameter not chosen yet:
            1.  If it is an interaction parameter add the base features to the model.
            2.  Create a model matrix, fit the model and calculate selection criterion for each 
                remaining parameter.
            3.  Pick the best parameter and repeat with remaining parameters until we satisfy an 
                exit condition.
            4.  Finally fit a Statsmodels regression and return the results. 
     
=======
        - While there are parameters left and the last model was the best model yet and the parameter
        limit isnt reached, for every parameter not chosen yet:
            1. If it is an interaction parameter add the base features to the model.
            2. Create a model matrix, fit the model and calculate selection criterion for each remaining parameter.
            3. Pick the best parameter and repeat with remaining parameters until we satisfy an exit condition.
            4. Finally fit a Statsmodels regression and return the results.

>>>>>>> 14f54ea4
        Exit conditions:
            - No parameters in remaining.
            - The last model was not the best model.
            - Hit cap on maximum parameters.
            - We are about to add more parameters than there are observations.
     """
    
    # Initialize values for use in algorithm
    # y is the response, SST is the total sum of squares
    y = data[response].to_numpy(dtype='float32')
    n = len(y)
    y_mean = np.mean(y)
    SST = np.sum((y-y_mean) ** 2)
    remaining = set(data.columns).difference(set(force_in+[response]))
    selected = force_in
    current_score, best_new_score = 0.0, 0.0
    while remaining and current_score == best_new_score and len(selected) < maxvars:
        scores_with_candidates = []
        for candidate in remaining:
            if ' × ' in candidate:
                current_model = selected.copy() + [candidate] + list(
                    set(candidate.split(' × ')).difference(set(selected)))
            else:
                current_model = selected.copy()+[candidate]
            X = data.filter(items=current_model).to_numpy(dtype='float64')
            p = X.shape[1]  
            X = np.append(X, np.ones((len(y), 1)), axis=1)

            # Fit model 
            try: 
                beta = la.inv(X.T @ X) @ X.T @ y
            except la.LinAlgError:
                # This clause lets us skip singluar and other non-valid model matricies.
                continue

            if n - p - 1 < 1:
<<<<<<< HEAD
                # The exit condition means adding this parameter would add more parameters than 
                # observations. This causes infinite variance in the model so we return the current 
                # best model
                
                model_df = data.filter(items=selected)
                model_df['Intercept'] =  np.ones((len(y), 1))
                model_df['response'] = y
                
=======

                # The exit condition means adding this parameter would add more parameters than observations, 
                # This causes infinite variance in the model so we return the current best model

                model_df = data.filter(items=selected)
                model_df["Intercept"] = np.ones((len(y), 1))
                model_df["response"] = y

>>>>>>> 14f54ea4
                return _model_warnings(model_df)

            f_vec = beta @ X.T
            SS_RES = np.sum((f_vec-y_mean) ** 2)

            R_2_adj = 1-(1 - (SS_RES / SST))*((n-1)/(n-p-1))
            scores_with_candidates.append((R_2_adj, candidate))

        # If the best parameter is interactive, add all base features
        scores_with_candidates.sort(key=lambda x: x[0])
        best_new_score, best_candidate = scores_with_candidates.pop()
        if current_score < best_new_score:
            if ' × ' in best_candidate:
                for base_feature in best_candidate.split(' × '):
                    if base_feature in remaining:
                        remaining.remove(base_feature)
                    if base_feature not in selected:
                        selected.append(base_feature)

            remaining.remove(best_candidate)
            selected.append(best_candidate)
            current_score = best_new_score

    # Finally fit a statsmodel from the selected parameters
    model_df = data.filter(items=selected)
<<<<<<< HEAD
    model_df['Intercept'] =  np.ones((len(y), 1))
    model_df['response']=y
=======
    model_df["Intercept"] = np.ones((len(y), 1))
    model_df["response"] = y
>>>>>>> 14f54ea4
    return _model_warnings(model_df)

def _model_warnings(design_matrix: pd.DataFrame):
    with warnings.catch_warnings():
<<<<<<< HEAD
        # Handle warnings so the graphics indicate that the model failed for the current input. 
=======
        # Handle warnings so the graphics indicate explicity that the model failed for the current input.
>>>>>>> 14f54ea4
        warnings.filterwarnings('error', category=RuntimeWarning)
        warnings.filterwarnings('ignore', category=UserWarning)
        try:
            model = sm.OLS(design_matrix['response'], design_matrix.drop(columns='response')).fit()
        except (Exception, RuntimeWarning) as e:
            print('error: ', e)
            return None
    return model

def make_p_values_plot(p_sorted, theme):
    """Make p-values plot"""
    p_values = p_sorted.values
    parameters = p_sorted.index
    default_color = theme['layout']['colorway'][0]
    fig = go.Figure()
    fig.add_trace(
        {
            'x': [param.replace(' × ', '<br>× ') for param in parameters],
            'y': p_values,
            'type': 'bar',
            'marker':{'color': [default_color if val < 0.05 else '#606060' for val in p_values]}
        }
    )

    fig.update_traces(
<<<<<<< HEAD
        hovertemplate=['<b>Parameter:</b> ' + str(param) + '<br>' + 
                       '<b>P-value:</b> ' + str(format(pval, '.4g')) + 
=======
        hovertemplate=["<b>Parameter:</b> " + str(param) + '<br>' +
                       "<b>P-value:</b> " + str(format(pval, '.4g')) +
>>>>>>> 14f54ea4
                       '<extra></extra>' for param, pval in zip(parameters, p_values)]
    )
    fig['layout'].update(
        theme_layout(
            theme,
            {
                'barmode': 'relative',
                'height': 500,
                'title': f'P-values for the parameters. Values lower than 0.05 is '
                'statistically significant'
            }
        )
    )
    fig.add_shape(
        {
<<<<<<< HEAD
            'type': 'line', 
            'y0': 0.05, 'y1': 0.05, 'x0': -0.5, 'x1': len(p_values)-0.5, 'xref': 'x',
            'line': {'color': '#303030', 'width': 1.5}
=======
            "type": "line",
            "y0": 0.05, "y1": 0.05, "x0": -0.5, "x1": len(p_values)-0.5, "xref": "x",
            "line": {"color": "#303030", "width": 1.5}
>>>>>>> 14f54ea4
        }
    )
    fig.add_annotation(
        x=len(p_values)-0.35,
        y=0.05,
        text='P-value<br>= 0.05',
        showarrow=False
    )
    fig['layout']['font'].update({'size': 12})
    return fig

def make_arrow_plot(coeff_sorted, p_sorted, theme):
    """Make arrow plot for the coefficients"""
    params_to_coefs = dict(coeff_sorted)
    p_values = p_sorted.values
    parameters = p_sorted.index
    coeff_vals = list(map(params_to_coefs.get, parameters))

    centre = 1
    domain = 2
    steps = domain/(len(parameters)-1) if len(parameters) > 1 else 0
    centre_dist = len(parameters)/(domain+1)
    x = [1] if len(parameters) == 1 else np.linspace(max(centre-centre_dist, 0),
                                                     min(centre+centre_dist, domain),
                                                     num=len(parameters))
    y = np.zeros(len(x))
    default_color = theme['layout']['colorway'][0]

    fig = go.Figure(go.Scatter(
        x=x, y=y, opacity=0,
        marker=dict(color=(p_values < 0.05).astype(np.int), 
                    colorscale=[(0, '#606060'), (1, default_color)], 
                    cmin=0, cmax=1)
    ))
    fig.update_layout(
        yaxis=dict(range=[-0.15, 0.15], title='',
                   showticklabels=False),
        xaxis=dict(range=[-0.23, domain+0.26],
                   title='',
                   ticktext=[param.replace(' × ', '<br>× ') for param in parameters],
                   tickvals=[i for i in x]),
        #hoverlabel=dict(bgcolor="lightgrey")
    )
    """Customizing the hoverer"""
    fig.update_traces(
<<<<<<< HEAD
        hovertemplate=['<b>Parameter:</b> ' + str(param) + '<br>' + 
                       '<b>P-value:</b> ' + str(format(pval, '.4g')) + 
=======
        hovertemplate=["<b>Parameter:</b> " + str(param) + '<br>' +
                       "<b>P-value:</b> " + str(format(pval, '.4g')) +
>>>>>>> 14f54ea4
                       '<extra></extra>' for param, pval in zip(parameters, p_values)]
    )
    fig['layout'].update(
        theme_layout(
            theme,
            {
                'barmode': 'relative',
                'height': 500,
                'title': 'Parameters impact (increase or decrese) on response and '
                         'their significance'
            }
        )
    )
    fig['layout']['font'].update({'size': 12})

    """Adding arrows to figure"""
    for i, sign in enumerate(np.sign(coeff_vals)):
        x_coordinate = x[i]
        fig.add_shape(
            type='path',
            path=f' M {x_coordinate-0.025} 0 ' \
                 f' L {x_coordinate-0.025} {sign*0.06} ' \
                 f' L {x_coordinate-0.07} {sign*0.06} ' \
                 f' L {x_coordinate} {sign*0.08} ' \
                 f' L {x_coordinate+0.07} {sign*0.06} ' \
                 f' L {x_coordinate+0.025} {sign*0.06} ' \
                 f' L {x_coordinate+0.025} 0 ',
            fillcolor=default_color if p_values[i] < 0.05 else '#606060',
            line_width=0
        )
    """Adding zero-line along y-axis"""
    fig.add_shape(
        type='line',
        x0=-0.1, y0=0, x1=domain+0.1, y1=0,
        line=dict(
            color='#222A2A',
            width=0.75,
        ),
    )
    fig.add_shape(
        type='path',
        path=f' M {domain+0.12} 0 L {domain+0.1} -0.005 L {domain+0.1} 0.005 Z',
        line_color='#222A2A',
        line_width=0.75,
    )
    fig.add_annotation(
        x=domain+0.26, y=0,
        text='Increasing<br>p-value',
        showarrow=False
    )
    return fig

def make_range_slider(domid, values, col_name):
    try:
        values.apply(pd.to_numeric, errors='raise')
    except ValueError:
        raise ValueError(
            f'Cannot calculate filter range for {col_name}. '
            'Ensure that it is a numerical column.'
        )
    return dcc.RangeSlider(
        id=domid,
        min=values.min(),
        max=values.max(),
        step=calculate_slider_step(
            min_value=values.min(),
            max_value=values.max(),
            steps=len(list(values.unique())) - 1,
        ),
        value=[values.min(), values.max()],
        marks={
            str(values.min()): {'label': f'{values.min():.2f}'},
            str(values.max()): {'label': f'{values.max():.2f}'},
        }
    )

def theme_layout(theme, specific_layout):
    layout = {}
    layout.update(theme['layout'])
    layout.update(specific_layout)
    return layout

@CACHE.memoize(timeout=CACHE.TIMEOUT)
@webvizstore
def read_csv(csv_file) -> pd.DataFrame:
    return pd.read_csv(csv_file, index_col=False)<|MERGE_RESOLUTION|>--- conflicted
+++ resolved
@@ -72,7 +72,6 @@
 """
     # pylint:disable=too-many-arguments
     def __init__(
-<<<<<<< HEAD
         self,
         app,
         parameter_csv: Path = None,
@@ -86,21 +85,6 @@
         sampling: str = 'monthly',
         aggregation: str = 'sum',
         parameter_ignore: list = None,
-=======
-            self,
-            app,
-            parameter_csv: Path = None,
-            response_csv: Path = None,
-            ensembles: list = None,
-            response_file: str = None,
-            response_filters: dict = None,
-            response_ignore: list = None,
-            response_include: list = None,
-            column_keys: list = None,
-            sampling: str = "monthly",
-            aggregation: str = "sum",
-            parameter_ignore: list = None,
->>>>>>> 14f54ea4
     ):
 
         super().__init__()
@@ -217,7 +201,6 @@
                     'level of significance, are shown in gray.'
                 )
             },
-<<<<<<< HEAD
             {
                 'id': self.uuid('submit-button'), 
                 'content': (
@@ -247,15 +230,6 @@
             {
                 'id': self.uuid('force-in'), 
                 'content': ('Select parameters forced to be included in the visualized model.')
-=======
-            {"id": self.uuid("submit-button"), "content": ("Press this button to update the table and the plots based on the options below."), },
-            {"id": self.uuid("ensemble"), "content": ("Select the active ensemble."), },
-            {"id": self.uuid("responses"), "content": ("Select the active response."), },
-            {"id": self.uuid("exclude_include"), "content": (
-                "Choose between using all availabe parameters or a subset of the available parameters in the regression. "
-                "If all parameters are chosen it is possible to exclude some the parameters by choosing them from the drop down menu."
-                ),
->>>>>>> 14f54ea4
             },
         ]
         return steps
@@ -367,7 +341,6 @@
             ),
             html.Div(
                 [
-<<<<<<< HEAD
                     html.Div(
                         'Parameters:', 
                         style={
@@ -410,43 +383,6 @@
                    ),
                    dcc.Dropdown(
                         id=self.uuid('parameter-list'),
-=======
-                    html.Div("Parameters:", style={"font-weight": "bold", 'display': 'inline-block', 'margin-right': '10px'}),
-                    html.Span(
-                        dbc.Badge(
-                            " ? ",
-                            style={"font-weight": "bold", "fontSize": ".70em", "backgroundColor": "#505050", "color": "white",
-                                   "borderRadius": "3px", "white-space": "pre-wrap"}),
-                        id=self.uuid("tooltip-parameters")),
-                    dbc.Tooltip(
-                        "This lets you control what parameters to include in your model. \n" +
-                        "There are two modes, exclusive and subset: \n" +
-                        "- Exclusive mode lets you remove specific parameters from \n" +
-                        "beeing considered in the model selection. \n \n" +
-
-                        "- Subset mode lets you pick a subset of parameters to \n" +
-                        "investigate. Parameters included here are not guaranteed to be \n" +
-                        "included in the output model.",
-                        target=self.uuid("tooltip-parameters"),
-                        style={"fontSize": ".8em", "backgroundColor": "#505050", "color": "white", "opacity": "85%", "white-space": "pre-wrap"}
-                    ),
-                    dcc.RadioItems(
-                        id=self.uuid("exclude_include"),
-                        options=[
-                            {"label": "Exclusive mode", "value": "exc"},
-                            {"label": "Subset mode", "value": "inc"}
-                        ],
-                        value="exc",
-                        labelStyle={'display': 'inline-block'},
-                        style={'fontSize': ".80em"},
-                    )
-                ]
-            ),
-            html.Div(
-                [
-                    dcc.Dropdown(
-                        id=self.uuid("parameter-list"),
->>>>>>> 14f54ea4
                         options=[
                             {'label': ens, 'value': ens} for ens in self.parameters
                         ],
@@ -462,7 +398,6 @@
             html.Div(children=self.filter_layout),
             html.Div(
                 [
-<<<<<<< HEAD
                     html.Div('Model settings:', style={'font-weight': 'bold', 'marginTop': '20px'}
                     ),
                     html.Div('Interaction', style={'display': 'inline-block', 'margin-right':'10px'}
@@ -488,24 +423,6 @@
                             'fontSize': '.75em', 'backgroundColor': '#505050', 'color': 'white',
                             'opacity': '85%', 'white-space': 'pre-wrap', 'borderRadius': '5px'
                         }
-=======
-                    html.Div("Model settings:", style={"font-weight": "bold", "marginTop": "20px"}),
-                    html.Div("Interaction", style={'display': 'inline-block', 'margin-right': '10px'}),
-                    html.Span(
-                        dbc.Badge(
-                            " ? ", 
-                            style={"font-weight": "bold", "fontSize": ".70em", "backgroundColor": "#505050", "color": "white",
-                                   "borderRadius": "3px", "white-space": "pre-wrap"}),
-                        id=self.uuid("tooltip-filters")),
-                    dbc.Tooltip(
-                        "Lets you select how deep your interaction is: \n" +
-                        "– Off allows only for the parameters in their original state. \n" +
-                        "– 2 levels allows for the product of 2 original parameters. \n" +
-                        "– 3 levels allows for the product of 3 original parameters. \n \n" +
-                        "This feature allows you to investigate possible feedback effects.",
-                        target=self.uuid("tooltip-filters"),
-                        style={"fontSize": ".8em", "backgroundColor": "#505050", "color": "white", "opacity": "85%", "white-space": "pre-wrap"}
->>>>>>> 14f54ea4
                     ),
                     dcc.Slider(
                         id=self.uuid('interaction'),
@@ -528,7 +445,6 @@
                         style={'display': 'inline-block', 'margin-right': '10px'}),
                     html.Span(
                         dbc.Badge(
-<<<<<<< HEAD
                             ' ? ',
                             style={
                                 'font-weight': 'bold', 'fontSize': '.70em', 'borderRadius': '3px',
@@ -548,18 +464,6 @@
                             'fontSize': '.75em', 'backgroundColor': '#505050', 'color': 'white', 
                             'opacity': '85%', 'white-space': 'pre-wrap', 'borderRadius': '5px'
                         }
-=======
-                            " ? ",
-                            style={"font-weight": "bold", "fontSize": ".70em", "backgroundColor": "#505050", "color": "white",
-                                   "borderRadius": "3px", "white-space": "pre-wrap"}),
-                        id=self.uuid("tooltip-maxparams")),
-                    dbc.Tooltip(
-                        "Lets you put a cap on the number of parameters to include in your model. \n" +
-                        "If interaction is active, cap is the selected value + interaction level. \n" +
-                        "This is to make sure the interaction terms have an intuitive interpretation.",
-                        target=self.uuid("tooltip-maxparams"),
-                        style={"fontSize": ".8em", "backgroundColor": "#505050", "color": "white", "opacity": "85%", "white-space": "pre-wrap"}
->>>>>>> 14f54ea4
                     ),
                     dcc.Dropdown(
                         id=self.uuid('max-params'),
@@ -576,7 +480,6 @@
                 [
                     html.Div('Force in', style={'display': 'inline-block', 'margin-right': '10px'}),
                     html.Span(
-<<<<<<< HEAD
                        dbc.Badge(
                             ' ? ',
                             style={
@@ -595,18 +498,6 @@
                             'fontSize': '.75em', 'backgroundColor': '#505050', 'color': 'white',
                             'opacity': '85%', 'white-space': 'pre-wrap', 'borderRadius': '5px'
                         }
-=======
-                        dbc.Badge(
-                            " ? ",
-                            style={"font-weight": "bold", "fontSize": ".70em", "backgroundColor": "#505050", "color": "white",
-                                   "borderRadius": "3px", "white-space": "pre-wrap"}),
-                        id=self.uuid("tooltip-fi")),
-                    dbc.Tooltip(
-                        "Lets you force parameters into the model. If interaction is active, \n" +
-                        "the cap is the selected value + the interaction level.",
-                        target=self.uuid("tooltip-fi"),
-                        style={"fontSize": ".8em", "backgroundColor": "#505050", "color": "white", "opacity": "85%", "white-space": "pre-wrap"}
->>>>>>> 14f54ea4
                     ),
                     dcc.Dropdown(
                         id=self.uuid('force-in'),
@@ -638,18 +529,6 @@
                 html.Div(
                     style={'flex': 3},
                     children=[
-<<<<<<< HEAD
-=======
-                        html.Div( 
-                            id=self.uuid("page-title"),
-                            style={"textAlign": "left", "display": "grid", "fontSize": "1.3em"}
-                        ),
-                        html.Div(
-                            children=[
-                                wcc.Graph(id=self.uuid('p-values-plot'))
-                            ]
-                        ),
->>>>>>> 14f54ea4
                         html.Div(
                         id=self.uuid('page-title'),
                         style={'textAlign': 'left', 'display': 'grid', 'fontSize': '1.3em'}
@@ -700,13 +579,8 @@
     def set_callbacks(self, app):
         """Set callbacks for placeholder text for exc/inc dropdown"""
         @app.callback(
-<<<<<<< HEAD
                 Output(self.uuid('parameter-list'), 'placeholder'),
                 [Input(self.uuid('exclude-include'), 'value')]
-=======
-            Output(self.uuid("parameter-list"), "placeholder"),
-            [Input(self.uuid("exclude_include"), "value")]
->>>>>>> 14f54ea4
         )
         def update_placeholder(exc_inc):
             if exc_inc == 'exc':
@@ -737,11 +611,7 @@
             elif exc_inc == 'inc':
                 df = self.parameterdf[parameter_list] if parameter_list else []
             fi_lst = list(df)
-<<<<<<< HEAD
             options=[{'label': fi, 'value': fi} for fi in fi_lst]
-=======
-            options = [{"label": fi, "value": fi} for fi in fi_lst]
->>>>>>> 14f54ea4
             for param in force_in:
                 if param not in fi_lst:
                     force_in.remove(param)
@@ -796,7 +666,6 @@
                     [{'name': '', 'id': 'e'}],
                     'Please select parameters to be included in the model',
                     {
-<<<<<<< HEAD
                     'layout': {
                         'title': '<b>Please select parameters to be included in the model</b><br>'
                         }
@@ -804,15 +673,6 @@
                     {
                     'layout': {
                         'title": "<b>Please select parameters to be included in the model</b><br>'
-=======
-                        "layout": {
-                            "title": "<b>Please select parameters to be included in the model</b><br>"
-                        }
-                    },
-                    {
-                        "layout": {
-                            "title": "<b>Please select parameters to be included in the model</b><br>"
->>>>>>> 14f54ea4
                         }
                     },
                 )
@@ -828,7 +688,6 @@
                         'Cannot calculate fit for given selection. Select a different '
                         'response or filter setting',
                         {
-<<<<<<< HEAD
                         'layout': {
                             'title': '<b>Cannot calculate fit for given selection</b><br>'
                             'Select a different response or filter setting.'
@@ -838,17 +697,6 @@
                             'layout': {
                                 'title': '<b>Cannot calculate fit for given selection</b><br>'
                                 'Select a different response or filter setting.'
-=======
-                            "layout": {
-                                "title": "<b>Cannot calculate fit for given selection</b><br>"
-                                         "Select a different response or filter setting."
-                            }
-                        },
-                        {
-                            "layout": {
-                                "title": "<b>Cannot calculate fit for given selection</b><br>"
-                                         "Select a different response or filter setting."
->>>>>>> 14f54ea4
                             }
                         },
                     )
@@ -967,7 +815,6 @@
 
         Steps of the algorithm:
         - Initialize values
-<<<<<<< HEAD
         - While there are parameters left and the last model was the best model yet and the 
         parameter limit isnt reached, for every parameter not chosen yet:
             1.  If it is an interaction parameter add the base features to the model.
@@ -977,15 +824,6 @@
                 exit condition.
             4.  Finally fit a Statsmodels regression and return the results. 
      
-=======
-        - While there are parameters left and the last model was the best model yet and the parameter
-        limit isnt reached, for every parameter not chosen yet:
-            1. If it is an interaction parameter add the base features to the model.
-            2. Create a model matrix, fit the model and calculate selection criterion for each remaining parameter.
-            3. Pick the best parameter and repeat with remaining parameters until we satisfy an exit condition.
-            4. Finally fit a Statsmodels regression and return the results.
-
->>>>>>> 14f54ea4
         Exit conditions:
             - No parameters in remaining.
             - The last model was not the best model.
@@ -1022,7 +860,6 @@
                 continue
 
             if n - p - 1 < 1:
-<<<<<<< HEAD
                 # The exit condition means adding this parameter would add more parameters than 
                 # observations. This causes infinite variance in the model so we return the current 
                 # best model
@@ -1031,16 +868,6 @@
                 model_df['Intercept'] =  np.ones((len(y), 1))
                 model_df['response'] = y
                 
-=======
-
-                # The exit condition means adding this parameter would add more parameters than observations, 
-                # This causes infinite variance in the model so we return the current best model
-
-                model_df = data.filter(items=selected)
-                model_df["Intercept"] = np.ones((len(y), 1))
-                model_df["response"] = y
-
->>>>>>> 14f54ea4
                 return _model_warnings(model_df)
 
             f_vec = beta @ X.T
@@ -1066,22 +893,13 @@
 
     # Finally fit a statsmodel from the selected parameters
     model_df = data.filter(items=selected)
-<<<<<<< HEAD
     model_df['Intercept'] =  np.ones((len(y), 1))
     model_df['response']=y
-=======
-    model_df["Intercept"] = np.ones((len(y), 1))
-    model_df["response"] = y
->>>>>>> 14f54ea4
     return _model_warnings(model_df)
 
 def _model_warnings(design_matrix: pd.DataFrame):
     with warnings.catch_warnings():
-<<<<<<< HEAD
         # Handle warnings so the graphics indicate that the model failed for the current input. 
-=======
-        # Handle warnings so the graphics indicate explicity that the model failed for the current input.
->>>>>>> 14f54ea4
         warnings.filterwarnings('error', category=RuntimeWarning)
         warnings.filterwarnings('ignore', category=UserWarning)
         try:
@@ -1105,15 +923,9 @@
             'marker':{'color': [default_color if val < 0.05 else '#606060' for val in p_values]}
         }
     )
-
     fig.update_traces(
-<<<<<<< HEAD
         hovertemplate=['<b>Parameter:</b> ' + str(param) + '<br>' + 
                        '<b>P-value:</b> ' + str(format(pval, '.4g')) + 
-=======
-        hovertemplate=["<b>Parameter:</b> " + str(param) + '<br>' +
-                       "<b>P-value:</b> " + str(format(pval, '.4g')) +
->>>>>>> 14f54ea4
                        '<extra></extra>' for param, pval in zip(parameters, p_values)]
     )
     fig['layout'].update(
@@ -1129,15 +941,9 @@
     )
     fig.add_shape(
         {
-<<<<<<< HEAD
             'type': 'line', 
             'y0': 0.05, 'y1': 0.05, 'x0': -0.5, 'x1': len(p_values)-0.5, 'xref': 'x',
             'line': {'color': '#303030', 'width': 1.5}
-=======
-            "type": "line",
-            "y0": 0.05, "y1": 0.05, "x0": -0.5, "x1": len(p_values)-0.5, "xref": "x",
-            "line": {"color": "#303030", "width": 1.5}
->>>>>>> 14f54ea4
         }
     )
     fig.add_annotation(
@@ -1183,13 +989,8 @@
     )
     """Customizing the hoverer"""
     fig.update_traces(
-<<<<<<< HEAD
         hovertemplate=['<b>Parameter:</b> ' + str(param) + '<br>' + 
                        '<b>P-value:</b> ' + str(format(pval, '.4g')) + 
-=======
-        hovertemplate=["<b>Parameter:</b> " + str(param) + '<br>' +
-                       "<b>P-value:</b> " + str(format(pval, '.4g')) +
->>>>>>> 14f54ea4
                        '<extra></extra>' for param, pval in zip(parameters, p_values)]
     )
     fig['layout'].update(
