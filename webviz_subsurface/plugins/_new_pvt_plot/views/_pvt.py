<<<<<<< HEAD
from typing import List, Dict, Union
=======
from typing import List, Tuple
>>>>>>> ba3d173c

from dash import callback, Input, Output
import pandas as pd
from webviz_config.webviz_plugin_subclasses import ViewABC

from .._plugin_ids import PluginIds
from ..view_elements import Graph


class PvtView(ViewABC):
    class Ids:
        # pylint disable too few arguments
        FORMATION_VOLUME_FACTOR = "formation-volume-factor"
        VISCOSITY = "viscosity"
        DENSITY = "density"
        GAS_OIL_RATIO = "gas-oil-ratio"

    def __init__(self, pvt_df: pd.DataFrame) -> None:
        super().__init__("Pvt View")

        self.pvt_df = pvt_df

        column = self.add_column()

        first_row = column.make_row()
        first_row.add_view_element(Graph(), PvtView.Ids.FORMATION_VOLUME_FACTOR)
        first_row.add_view_element(Graph(), PvtView.Ids.VISCOSITY)

        second_row = column.make_row()
        second_row.add_view_element(Graph(), PvtView.Ids.DENSITY)
        second_row.add_view_element(Graph(), PvtView.Ids.GAS_OIL_RATIO)

    def create_hovertext(
        phase: str,
        keyword: str,
        constant_group: str,
        group: str,
        color_by: str,
        realization: str,
        ratio_value: float,
    ) -> str:
        hovertext: Union[str, list] = ""
        if phase == "OIL":
            # pylint: disable=consider-using-f-string
            hovertext = "{} Pvtnum: {}<br />Realization: {}, Ensemble: {}".format(
                f"Rs = {ratio_value}" if keyword == "PVTO" else "",
                group if color_by == "PVTNUM" else constant_group,
                realization,
                group if color_by == "ENSEMBLE" else constant_group,
            )
        elif phase == "GAS":
            # pylint: disable=consider-using-f-string
            hovertext = (
                "{}"
                "Pvtnum: "
                "{}<br />"
                "Realization: {}, Ensemble: "
                "{}".format(
                    f"Rv = {ratio_value}, " if keyword == "PVTG" else "",
                    group if color_by == "PVTNUM" else constant_group,
                    realization,
                    group if color_by == "ENSEMBLE" else constant_group,
                )
            )
        else:
            hovertext = (
                f"Pvtnum: {group if color_by == 'PVTNUM' else constant_group}<br />"
                f"Realization: {realization}, "
                f"Ensemble: {group if color_by == 'ENSEMBLE' else constant_group}"
            )

        return hovertext


    def create_traces(
        data_frame: pd.DataFrame,
        color_by: str,
        colors: Dict[str, List[str]],
        phase: str,
        column_name: str,
        show_scatter_values: bool,
        show_border_values: bool,
        show_border_markers: bool = False,
    ) -> List[dict]:
        """Renders line traces for individual realizations"""
        # pylint: disable-msg=too-many-locals
        # pylint: disable=too-many-nested-blocks
        # pylint: disable=too-many-branches

        traces = []
        hovertext: Union[List[str], str]
        border_value_pressure: Dict[str, list] = {}
        border_value_dependent: Dict[str, list] = {}

        dim_column_name = "RATIO"

        if phase == "OIL":
            data_frame = data_frame.loc[
                (data_frame["KEYWORD"] == "PVTO") | (data_frame["KEYWORD"] == "PVDO")
            ]
        elif phase == "GAS":
            data_frame = data_frame.loc[
                (data_frame["KEYWORD"] == "PVTG") | (data_frame["KEYWORD"] == "PVDG")
            ]
            dim_column_name = "PRESSURE"
        else:
            data_frame = data_frame.loc[data_frame["KEYWORD"] == "PVTW"]
            dim_column_name = "PRESSURE"

        data_frame = data_frame.sort_values(
            ["PRESSURE", "VOLUMEFACTOR", "VISCOSITY"],
            ascending=[True, True, True],
        )

        constant_group = (
            data_frame["PVTNUM"].iloc[0]
            if color_by == "ENSEMBLE"
            else data_frame["ENSEMBLE"].iloc[0]
        )

        for (group, grouped_data_frame) in data_frame.groupby(color_by):
            for set_no, set_value in enumerate(
                grouped_data_frame[dim_column_name].unique()
            ):
                for realization_no, (realization, realization_data_frame) in enumerate(
                    grouped_data_frame.groupby("REAL")
                ):
                    if group not in border_value_pressure:
                        border_value_pressure[group] = []
                        border_value_dependent[group] = []
                    try:
                        border_value_pressure[group].append(
                            realization_data_frame.loc[
                                realization_data_frame[dim_column_name] == set_value
                            ]["PRESSURE"].iloc[0]
                        )
                        if column_name == "VISCOSITY":
                            if phase == "OIL":
                                border_value_dependent[group].append(
                                    realization_data_frame[
                                        (
                                            realization_data_frame[dim_column_name]
                                            == set_value
                                        )
                                    ]["VISCOSITY"].iloc[0]
                                )
                            else:
                                border_value_dependent[group].append(
                                    realization_data_frame[
                                        (
                                            realization_data_frame[dim_column_name]
                                            == set_value
                                        )
                                    ]["VISCOSITY"].max()
                                )
                        else:
                            border_value_dependent[group].append(
                                realization_data_frame.loc[
                                    realization_data_frame[dim_column_name] == set_value
                                ][column_name].iloc[0]
                            )
                    except IndexError as exc:
                        raise IndexError(
                            "This error is most likely due to PVT differences between "
                            "realizations within the same ensemble. This is currently not "
                            "supported."
                        ) from exc

                    if show_scatter_values:
                        if phase == "GAS":
                            hovertext = [
                                create_hovertext(
                                    phase,
                                    realization_data_frame["KEYWORD"].iloc[0],
                                    constant_group,
                                    group,
                                    color_by,
                                    realization,
                                    realization_data_frame.loc[
                                        (realization_data_frame["PRESSURE"] == y)
                                        & (realization_data_frame[column_name] == x)
                                    ]["RATIO"].iloc[0],
                                )
                                for x, y in zip(
                                    realization_data_frame.loc[
                                        realization_data_frame["PRESSURE"] == set_value
                                    ][column_name],
                                    realization_data_frame.loc[
                                        realization_data_frame["PRESSURE"] == set_value
                                    ].PRESSURE,
                                )
                            ]
                        else:
                            hovertext = create_hovertext(
                                phase,
                                realization_data_frame["KEYWORD"].iloc[0],
                                constant_group,
                                group,
                                color_by,
                                realization,
                                set_value,
                            )

                        traces.extend(
                            [
                                {
                                    "type": "scatter",
                                    "x": realization_data_frame.loc[
                                        realization_data_frame[dim_column_name] == set_value
                                    ]["PRESSURE"],
                                    "y": realization_data_frame.loc[
                                        realization_data_frame[dim_column_name] == set_value
                                    ][column_name],
                                    "xaxis": "x",
                                    "yaxis": "y",
                                    "hovertext": hovertext,
                                    "name": group,
                                    "legendgroup": group,
                                    "marker": {
                                        "color": colors.get(
                                            group, colors[list(colors.keys())[-1]]
                                        )
                                    },
                                    "showlegend": realization_no == 0 and set_no == 0,
                                }
                            ]
                        )
        if show_border_values:
            for group, group_border_value_pressure in border_value_pressure.items():
                traces.extend(
                    [
                        {
                            "type": "scatter",
                            "mode": ("lines+markers" if show_border_markers else "lines"),
                            "x": group_border_value_pressure,
                            "y": border_value_dependent[group],
                            "xaxis": "x",
                            "yaxis": "y",
                            "legendgroup": group,
                            "line": {
                                "width": 1,
                                "color": colors.get(group, colors[list(colors.keys())[-1]]),
                            },
                            "showlegend": not show_scatter_values,
                        }
                    ]
                )
        return traces


    def set_callbacks(self) -> None:
        @callback(
            Output(
                self.view_element(PvtView.Ids.FORMATION_VOLUME_FACTOR)
                .component_unique_id(Graph.Ids.GRAPH)
                .to_string(),
                "figure",
            ),
            Output(
                self.view_element(PvtView.Ids.VISCOSITY)
                .component_unique_id(Graph.Ids.GRAPH)
                .to_string(),
                "figure",
            ),
            Output(
                self.view_element(PvtView.Ids.DENSITY)
                .component_unique_id(Graph.Ids.GRAPH)
                .to_string(),
                "figure",
            ),
            Output(
                self.view_element(PvtView.Ids.GAS_OIL_RATIO)
                .component_unique_id(Graph.Ids.GRAPH)
                .to_string(),
                "figure",
            ),
            Input(self.get_store_unique_id(PluginIds.Stores.SELECTED_COLOR), "data"),
            Input(
                self.get_store_unique_id(PluginIds.Stores.SELECTED_ENSEMBLES), "data"
            ),
            Input(self.get_store_unique_id(PluginIds.Stores.SELECTED_PHASE), "data"),
            Input(self.get_store_unique_id(PluginIds.Stores.SELECTED_PVTNUM), "data"),
        )
        def _update_plots(
            color_by: str, ensembles: List[str], phase: str, pvtnum: List[str]
        ) -> Tuple[dict, dict, dict, dict]:

            PVT_df = self.pvt_df
            PVT_df = PVT_df.loc[PVT_df["ENSEMBLE"].isin(ensembles)]
            PVT_df = PVT_df.loc[PVT_df["PVTNUM"].isin(pvtnum)]
            PVT_df = PVT_df.loc[PVT_df["KEYWORD"] == phase]
            PVT_df = PVT_df.fillna(0)

            formation_volume_factor = {
                "data": [
                    {
<<<<<<< HEAD
                        "x": list(
                            PVT_df["PRESSURE"].to_list()
                        ),
                        "y": list(
                            PVT_df["VOLUMEFACTOR"].to_list()
                        ),
=======
                        "x": list(PVT_df["PRESSURE"]),
                        "y": list(PVT_df["VOLUMEFACTOR"]),
>>>>>>> ba3d173c
                        "type": "line",
                    }
                ],
                "layout": {"title": "Formation Volume Factor"},
            }
            viscosity = {
                "data": [
                    {
                        "x": list(PVT_df["PRESSURE"]),
                        "y": list(PVT_df["VOLUMEFACTOR"]),
                        "type": "line",
                    }
                ],
                "layout": {"title": "Viscosity"},
            }
            density = {
                "data": [
                    {
                        "x": list(PVT_df["PRESSURE"]),
                        "y": list(PVT_df["VOLUMEFACTOR"]),
                        "type": "line",
                    }
                ],
                "layout": {"title": "Density"},
            }
            gas_oil_ratio = {
                "data": [
                    {
                        "x": list(PVT_df["PRESSURE"]),
                        "y": list(PVT_df["VOLUMEFACTOR"]),
                        "type": "line",
                    }
                ],
                "layout": {"title": "Gas/Oil Ratio"},
            }
            return [formation_volume_factor, viscosity, density, gas_oil_ratio]<|MERGE_RESOLUTION|>--- conflicted
+++ resolved
@@ -1,8 +1,4 @@
-<<<<<<< HEAD
-from typing import List, Dict, Union
-=======
-from typing import List, Tuple
->>>>>>> ba3d173c
+from typing import List
 
 from dash import callback, Input, Output
 import pandas as pd
@@ -35,260 +31,20 @@
         second_row.add_view_element(Graph(), PvtView.Ids.DENSITY)
         second_row.add_view_element(Graph(), PvtView.Ids.GAS_OIL_RATIO)
 
-    def create_hovertext(
-        phase: str,
-        keyword: str,
-        constant_group: str,
-        group: str,
-        color_by: str,
-        realization: str,
-        ratio_value: float,
-    ) -> str:
-        hovertext: Union[str, list] = ""
-        if phase == "OIL":
-            # pylint: disable=consider-using-f-string
-            hovertext = "{} Pvtnum: {}<br />Realization: {}, Ensemble: {}".format(
-                f"Rs = {ratio_value}" if keyword == "PVTO" else "",
-                group if color_by == "PVTNUM" else constant_group,
-                realization,
-                group if color_by == "ENSEMBLE" else constant_group,
-            )
-        elif phase == "GAS":
-            # pylint: disable=consider-using-f-string
-            hovertext = (
-                "{}"
-                "Pvtnum: "
-                "{}<br />"
-                "Realization: {}, Ensemble: "
-                "{}".format(
-                    f"Rv = {ratio_value}, " if keyword == "PVTG" else "",
-                    group if color_by == "PVTNUM" else constant_group,
-                    realization,
-                    group if color_by == "ENSEMBLE" else constant_group,
-                )
-            )
-        else:
-            hovertext = (
-                f"Pvtnum: {group if color_by == 'PVTNUM' else constant_group}<br />"
-                f"Realization: {realization}, "
-                f"Ensemble: {group if color_by == 'ENSEMBLE' else constant_group}"
-            )
-
-        return hovertext
-
-
-    def create_traces(
-        data_frame: pd.DataFrame,
-        color_by: str,
-        colors: Dict[str, List[str]],
-        phase: str,
-        column_name: str,
-        show_scatter_values: bool,
-        show_border_values: bool,
-        show_border_markers: bool = False,
-    ) -> List[dict]:
-        """Renders line traces for individual realizations"""
-        # pylint: disable-msg=too-many-locals
-        # pylint: disable=too-many-nested-blocks
-        # pylint: disable=too-many-branches
-
-        traces = []
-        hovertext: Union[List[str], str]
-        border_value_pressure: Dict[str, list] = {}
-        border_value_dependent: Dict[str, list] = {}
-
-        dim_column_name = "RATIO"
-
-        if phase == "OIL":
-            data_frame = data_frame.loc[
-                (data_frame["KEYWORD"] == "PVTO") | (data_frame["KEYWORD"] == "PVDO")
-            ]
-        elif phase == "GAS":
-            data_frame = data_frame.loc[
-                (data_frame["KEYWORD"] == "PVTG") | (data_frame["KEYWORD"] == "PVDG")
-            ]
-            dim_column_name = "PRESSURE"
-        else:
-            data_frame = data_frame.loc[data_frame["KEYWORD"] == "PVTW"]
-            dim_column_name = "PRESSURE"
-
-        data_frame = data_frame.sort_values(
-            ["PRESSURE", "VOLUMEFACTOR", "VISCOSITY"],
-            ascending=[True, True, True],
-        )
-
-        constant_group = (
-            data_frame["PVTNUM"].iloc[0]
-            if color_by == "ENSEMBLE"
-            else data_frame["ENSEMBLE"].iloc[0]
-        )
-
-        for (group, grouped_data_frame) in data_frame.groupby(color_by):
-            for set_no, set_value in enumerate(
-                grouped_data_frame[dim_column_name].unique()
-            ):
-                for realization_no, (realization, realization_data_frame) in enumerate(
-                    grouped_data_frame.groupby("REAL")
-                ):
-                    if group not in border_value_pressure:
-                        border_value_pressure[group] = []
-                        border_value_dependent[group] = []
-                    try:
-                        border_value_pressure[group].append(
-                            realization_data_frame.loc[
-                                realization_data_frame[dim_column_name] == set_value
-                            ]["PRESSURE"].iloc[0]
-                        )
-                        if column_name == "VISCOSITY":
-                            if phase == "OIL":
-                                border_value_dependent[group].append(
-                                    realization_data_frame[
-                                        (
-                                            realization_data_frame[dim_column_name]
-                                            == set_value
-                                        )
-                                    ]["VISCOSITY"].iloc[0]
-                                )
-                            else:
-                                border_value_dependent[group].append(
-                                    realization_data_frame[
-                                        (
-                                            realization_data_frame[dim_column_name]
-                                            == set_value
-                                        )
-                                    ]["VISCOSITY"].max()
-                                )
-                        else:
-                            border_value_dependent[group].append(
-                                realization_data_frame.loc[
-                                    realization_data_frame[dim_column_name] == set_value
-                                ][column_name].iloc[0]
-                            )
-                    except IndexError as exc:
-                        raise IndexError(
-                            "This error is most likely due to PVT differences between "
-                            "realizations within the same ensemble. This is currently not "
-                            "supported."
-                        ) from exc
-
-                    if show_scatter_values:
-                        if phase == "GAS":
-                            hovertext = [
-                                create_hovertext(
-                                    phase,
-                                    realization_data_frame["KEYWORD"].iloc[0],
-                                    constant_group,
-                                    group,
-                                    color_by,
-                                    realization,
-                                    realization_data_frame.loc[
-                                        (realization_data_frame["PRESSURE"] == y)
-                                        & (realization_data_frame[column_name] == x)
-                                    ]["RATIO"].iloc[0],
-                                )
-                                for x, y in zip(
-                                    realization_data_frame.loc[
-                                        realization_data_frame["PRESSURE"] == set_value
-                                    ][column_name],
-                                    realization_data_frame.loc[
-                                        realization_data_frame["PRESSURE"] == set_value
-                                    ].PRESSURE,
-                                )
-                            ]
-                        else:
-                            hovertext = create_hovertext(
-                                phase,
-                                realization_data_frame["KEYWORD"].iloc[0],
-                                constant_group,
-                                group,
-                                color_by,
-                                realization,
-                                set_value,
-                            )
-
-                        traces.extend(
-                            [
-                                {
-                                    "type": "scatter",
-                                    "x": realization_data_frame.loc[
-                                        realization_data_frame[dim_column_name] == set_value
-                                    ]["PRESSURE"],
-                                    "y": realization_data_frame.loc[
-                                        realization_data_frame[dim_column_name] == set_value
-                                    ][column_name],
-                                    "xaxis": "x",
-                                    "yaxis": "y",
-                                    "hovertext": hovertext,
-                                    "name": group,
-                                    "legendgroup": group,
-                                    "marker": {
-                                        "color": colors.get(
-                                            group, colors[list(colors.keys())[-1]]
-                                        )
-                                    },
-                                    "showlegend": realization_no == 0 and set_no == 0,
-                                }
-                            ]
-                        )
-        if show_border_values:
-            for group, group_border_value_pressure in border_value_pressure.items():
-                traces.extend(
-                    [
-                        {
-                            "type": "scatter",
-                            "mode": ("lines+markers" if show_border_markers else "lines"),
-                            "x": group_border_value_pressure,
-                            "y": border_value_dependent[group],
-                            "xaxis": "x",
-                            "yaxis": "y",
-                            "legendgroup": group,
-                            "line": {
-                                "width": 1,
-                                "color": colors.get(group, colors[list(colors.keys())[-1]]),
-                            },
-                            "showlegend": not show_scatter_values,
-                        }
-                    ]
-                )
-        return traces
-
-
     def set_callbacks(self) -> None:
         @callback(
-            Output(
-                self.view_element(PvtView.Ids.FORMATION_VOLUME_FACTOR)
-                .component_unique_id(Graph.Ids.GRAPH)
-                .to_string(),
-                "figure",
-            ),
-            Output(
-                self.view_element(PvtView.Ids.VISCOSITY)
-                .component_unique_id(Graph.Ids.GRAPH)
-                .to_string(),
-                "figure",
-            ),
-            Output(
-                self.view_element(PvtView.Ids.DENSITY)
-                .component_unique_id(Graph.Ids.GRAPH)
-                .to_string(),
-                "figure",
-            ),
-            Output(
-                self.view_element(PvtView.Ids.GAS_OIL_RATIO)
-                .component_unique_id(Graph.Ids.GRAPH)
-                .to_string(),
-                "figure",
-            ),
+            Output(self.view_element(PvtView.Ids.FORMATION_VOLUME_FACTOR).component_unique_id(Graph.Ids.GRAPH).to_string(), "figure"),
             Input(self.get_store_unique_id(PluginIds.Stores.SELECTED_COLOR), "data"),
-            Input(
-                self.get_store_unique_id(PluginIds.Stores.SELECTED_ENSEMBLES), "data"
-            ),
+            Input(self.get_store_unique_id(PluginIds.Stores.SELECTED_ENSEMBLES), "data"),
             Input(self.get_store_unique_id(PluginIds.Stores.SELECTED_PHASE), "data"),
             Input(self.get_store_unique_id(PluginIds.Stores.SELECTED_PVTNUM), "data"),
         )
         def _update_plots(
-            color_by: str, ensembles: List[str], phase: str, pvtnum: List[str]
-        ) -> Tuple[dict, dict, dict, dict]:
+            color_by: str,
+            ensembles: List[str],
+            phase: str,
+            pvtnum: List[str]
+        ) -> dict:
 
             PVT_df = self.pvt_df
             PVT_df = PVT_df.loc[PVT_df["ENSEMBLE"].isin(ensembles)]
@@ -299,50 +55,15 @@
             formation_volume_factor = {
                 "data": [
                     {
-<<<<<<< HEAD
                         "x": list(
                             PVT_df["PRESSURE"].to_list()
                         ),
                         "y": list(
                             PVT_df["VOLUMEFACTOR"].to_list()
                         ),
-=======
-                        "x": list(PVT_df["PRESSURE"]),
-                        "y": list(PVT_df["VOLUMEFACTOR"]),
->>>>>>> ba3d173c
                         "type": "line",
                     }
                 ],
-                "layout": {"title": "Formation Volume Factor"},
+                "layout": {"title": "Formation Volume Factor"}
             }
-            viscosity = {
-                "data": [
-                    {
-                        "x": list(PVT_df["PRESSURE"]),
-                        "y": list(PVT_df["VOLUMEFACTOR"]),
-                        "type": "line",
-                    }
-                ],
-                "layout": {"title": "Viscosity"},
-            }
-            density = {
-                "data": [
-                    {
-                        "x": list(PVT_df["PRESSURE"]),
-                        "y": list(PVT_df["VOLUMEFACTOR"]),
-                        "type": "line",
-                    }
-                ],
-                "layout": {"title": "Density"},
-            }
-            gas_oil_ratio = {
-                "data": [
-                    {
-                        "x": list(PVT_df["PRESSURE"]),
-                        "y": list(PVT_df["VOLUMEFACTOR"]),
-                        "type": "line",
-                    }
-                ],
-                "layout": {"title": "Gas/Oil Ratio"},
-            }
-            return [formation_volume_factor, viscosity, density, gas_oil_ratio]+            return formation_volume_factor