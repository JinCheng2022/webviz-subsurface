from uuid import uuid4
from pathlib import Path

import warnings
import numpy as np
import pandas as pd
# from plotly.subplots import make_subplots
import plotly.graph_objects as go
# from dash.exceptions import PreventUpdate
from dash_table import DataTable
from dash.dependencies import Input, Output, State
import dash_html_components as html
import dash_core_components as dcc
from dash_table.Format import Format, Scheme
import webviz_core_components as wcc
from webviz_config.webviz_store import webvizstore
from webviz_config.common_cache import CACHE
from webviz_config import WebvizPluginABC
from webviz_config.utils import calculate_slider_step
import statsmodels.api as sm
# import statsmodels.api as sm
from sklearn.preprocessing import PolynomialFeatures, StandardScaler
from itertools import combinations
import plotly.express as px
import numpy.linalg as la
from .._datainput.fmu_input import load_parameters, load_csv
import time


class MultipleRegressionSofie(WebvizPluginABC):
    """### Best fit using forward stepwise regression

This plugin shows a multiple regression of numerical parameters and a response.

Input can be given either as:

- Aggregated csv files for parameters and responses,
- An ensemble name defined in shared_settings and a local csv file for responses
stored per realizations.

**Note**: Non-numerical (string-based) input parameters and responses are removed.

**Note**: The response csv file will be aggregated per realization.

Arguments:

* `parameter_csv`: Aggregated csvfile for input parameters with 'REAL' and 'ENSEMBLE' columns.
* `response_csv`: Aggregated csvfile for response with 'REAL' and 'ENSEMBLE' columns.
* `ensembles`: Which ensembles in `shared_settings` to visualize. If neither response_csv or
            response_file is defined, the definition of ensembles implies that you want to
            use simulation timeseries data directly from UNSMRY data. This also implies that
            the date will be used as a response filter of type `single`.
* `response_file`: Local (per realization) csv file for response parameters.
* `response_filters`: Optional dictionary of responses (columns in csv file) that can be used
as row filtering before aggregation. (See below for filter types).
* `response_ignore`: Response (columns in csv) to ignore (cannot use with response_include).
* `response_include`: Response (columns in csv) to include (cannot use with response_ignore).
* `column_keys`: Simulation vectors to use as responses read directly from UNSMRY-files in the
                defined ensembles using fmu-ensemble (cannot use with response_file,
                response_csv or parameters_csv).
* `sampling`: Sampling frequency if using fmu-ensemble to import simulation time series data.
            (Only relevant if neither response_csv or response_file is defined). Default monthly
* `aggregation`: How to aggregate responses per realization. Either `sum` or `mean`.
* `corr_method`: Correlation algorithm. Either `pearson` or `spearman`.

The types of response_filters are:
```
- `single`: Dropdown with single selection.
- `multi`: Dropdown with multiple selection.
- `range`: Slider with range selection.
```
"""

    # pylint:disable=too-many-arguments
    def __init__(
        self,
        app,
        parameter_csv: Path = None,
        response_csv: Path = None,
        ensembles: list = None,
        response_file: str = None,
        response_filters: dict = None,
        response_ignore: list = None,
        response_include: list = None,
        column_keys: list = None,
        sampling: str = "monthly",
        aggregation: str = "sum"
    ):

        super().__init__()

        self.parameter_csv = parameter_csv if parameter_csv else None
        self.response_csv = response_csv if response_csv else None
        self.response_file = response_file if response_file else None
        self.response_filters = response_filters if response_filters else {}
        self.response_ignore = response_ignore if response_ignore else None
        self.column_keys = column_keys
        self.time_index = sampling
        self.aggregation = aggregation

        if response_ignore and response_include:
            raise ValueError(
                'Incorrent argument. either provide "response_include", '
                '"response_ignore" or neither'
            )
        if parameter_csv and response_csv:
            if ensembles or response_file:
                raise ValueError(
                    'Incorrect arguments. Either provide "csv files" or '
                    '"ensembles and response_file".'
                )
            #For csv files
            self.parameterdf = read_csv(self.parameter_csv)
            self.responsedf = read_csv(self.response_csv)

            #For parquet files
            #self.parameterdf = pd.read_parquet(self.parameter_csv)
            #self.responsedf = pd.read_parquet(self.response_csv)

        elif ensembles and response_file:
            self.ens_paths = {
                ens: app.webviz_settings["shared_settings"]["scratch_ensembles"][ens]
                for ens in ensembles
            }
            self.parameterdf = load_parameters(
                ensemble_paths=self.ens_paths, ensemble_set_name="EnsembleSet"
            )
            self.responsedf = load_csv(
                ensemble_paths=self.ens_paths,
                csv_file=response_file,
                ensemble_set_name="EnsembleSet",
            )
        else:
            raise ValueError(
                'Incorrect arguments.\
                 Either provide "csv files" or "ensembles and response_file".'
            )
        self.check_runs()
        self.check_response_filters()
        if response_ignore:
            self.responsedf.drop(
                response_ignore,
                errors="ignore", axis=1, inplace=True)
        if response_include:
            self.responsedf.drop(
                self.responsedf.columns.difference(
                    [
                        "REAL",
                        "ENSEMBLE",
                        *response_include,
                        *list(response_filters.keys()),
                    ]
                ),
                errors="ignore",
                axis=1,
                inplace=True,
            )


        self.plotly_theme = app.webviz_settings["theme"].plotly_theme
        self.uid = uuid4()
        self.set_callbacks(app)

    def ids(self, element):
        """Generate unique id for dom element"""
        return f"{element}-id-{self.uid}"

    @property
    def tour_steps(self):
        steps = [
            {
                "id": self.ids("layout"),
                "content": (
                    "Dashboard displaying the results of a multiple "
                    "regression of input parameters and a chosen response."
                )
            },
            {
                "id": self.ids("table"),
                "content": (
                    "A table showing the results for the best combination of "
                    "parameters for a chosen response."
                )
            },
            {
                "id": self.ids("p-values-plot"),
                "content": (
                    "A plot showing the p-values for the parameters from the table ranked from most significant "
                    "to least significant.  Red indicates "
                    "that the p-value is significant, gray indicates that the p-value "
                    "is not significant."
                )
            },
            {
                "id": self.ids("coefficient-plot"),
                "content": (
                    "A plot showing the relative coefficient values from most positive to most negative negative. "
                    "The arrows pointing upwards respresent positive coefficients and the arrows pointing "
                    "downwards respesent negative coefficients."
                )
            },
            {"id": self.ids("ensemble"), "content": ("Select the active ensemble."), },
            {"id": self.ids("responses"), "content": ("Select the active response."), },
            {"id": self.ids("max-params"), "content": ("Select the maximum number of parameters to be included in the regression."), },
            {"id": self.ids("force-out"), "content": ("Choose parameters to exclude in the regression."), },
            {"id": self.ids("force-in"), "content": ("Choose parameters to include in the regression."), },
            {"id": self.ids("interaction"), "content": ("Toggle interaction on/off between the parameters."), },
            {"id": self.ids("submit-btn"), "content": ("Click SUBMIT to update the table and the plots."), },
        ]
        return steps

    @property
    def responses(self):
        """Returns valid responses. Filters out non numerical columns,
        and filterable columns. Replaces : and , with _ to make it work with the model"""
        responses = list(
            self.responsedf.drop(["ENSEMBLE", "REAL"], axis=1)
            .apply(pd.to_numeric, errors="coerce")
            .dropna(how="all", axis="columns")
            .columns
        )
        return [p for p in responses if p not in self.response_filters.keys()]

    @property
    def parameters(self):
        """Returns numerical input parameters"""
        parameters = list(
            self.parameterdf.drop(["ENSEMBLE", "REAL"], axis=1)
            .apply(pd.to_numeric, errors="coerce")
            .dropna(how="all", axis="columns")
            .columns
        )
        return parameters

    @property
    def ensembles(self):
        """Returns list of ensembles"""
        return list(self.parameterdf["ENSEMBLE"].unique())

    def check_runs(self):
        """Check that input parameters and response files have
        the same number of runs"""
        for col in ["ENSEMBLE", "REAL"]:
            if sorted(list(self.parameterdf[col].unique())) != sorted(
                list(self.responsedf[col].unique())
            ):
                raise ValueError("Parameter and response files have different runs")

    def check_response_filters(self):
        """'Check that provided response filters are valid"""
        if self.response_filters:
            for col_name, col_type in self.response_filters.items():
                if col_name not in self.responsedf.columns:
                    raise ValueError(f"{col_name} is not in response file")
                if col_type not in ["single", "multi", "range"]:
                    raise ValueError(
                        f"Filter type {col_type} for {col_name} is not valid."
                    )


    @property
    def filter_layout(self):
        """Layout to display selectors for response filters"""
        children = []
        for col_name, col_type in self.response_filters.items():
            domid = self.ids(f"filter-{col_name}")
            values = list(self.responsedf[col_name].unique())
            if col_type == "multi":
                selector = wcc.Select(
                    id=domid,
                    options=[{"label": val, "value": val} for val in values],
                    value=values,
                    multi=True,
                    size=min(20, len(values)),
                )
            elif col_type == "single":
                selector = dcc.Dropdown(
                    id=domid,
                    options=[{"label": val, "value": val} for val in values],
                    value=values[0],
                    multi=False,
                    clearable=False,
                )
            else:
                return children
            children.append(html.Div(children=[html.Label(col_name), selector,]))
        return children

    @property
    def control_layout(self):
        """Layout to select e.g. iteration and response"""
        return [
            html.Div(
               [
                   dcc.RadioItems(
                       id=self.ids("exclude_include"),
                       options=[
                           {"label": "Exclude parameters", "value": "exc"},
                           {"label": "Only include paramters", "value": "inc"}
                       ],
                       value="exc",
                       labelStyle={'display': 'inline-block'}
                   )
               ]
            ),
             html.Div(
                [
                    dcc.Dropdown(
                        id=self.ids("parameter-list"),
                        options=[
                            {"label": ens, "value": ens} for ens in self.parameters
                        ],
                        clearable=True,
                        multi=True,
                        value=[],
                    ),
                ]
            ),
            html.Div(
                [
                    html.Label("Ensemble"),
                    dcc.Dropdown(
                        id=self.ids("ensemble"),
                        options=[
                            {"label": ens, "value": ens} for ens in self.ensembles
                        ],
                        clearable=False,
                        value=self.ensembles[0],
                    ),
                ]
            ),
            html.Div(
                [
                    html.Label("Response"),
                    dcc.Dropdown(
                        id=self.ids("responses"),
                        options=[
                            {"label": ens, "value": ens} for ens in self.responses
                        ],
                        clearable=False,
                        value=self.responses[0],
                    ),
                ]
            ),
            html.Div(
                style={"flex": 1},
                children=self.filter_layout
            ),
            html.Div(
                [
                    html.Label("Max number of parameters"),
                    dcc.Dropdown(
                        id=self.ids("max-params"),
                        options=[
                            {"label": val, "value": val} for val in range(1, min(20, len(self.parameterdf.columns)))
                        ],
                        clearable=False,
                        value=3,
                    ),
                ]
            ),
            html.Div(
                [
                    html.Label("Force out"),
                    dcc.Dropdown(
                        id=self.ids("force-out"),
                        clearable=True,
                        multi=True,
                        value=[],

                    )
                ]
            ),
            html.Div(
                [
                    html.Label("Force in"),
                    dcc.Dropdown(
                        id=self.ids("force-in"),
                        clearable=True,
                        multi=True,
                        value=[],

                    )
                ]
            ),
            html.Div(
                [
                    html.Label("Interaction"),
                    dcc.RadioItems(
                        id=self.ids("interaction"),
                        options=[
                            {"label": "3 levels", "value": 3},
                            {"label": "2 levels", "value": 2},
                            {"label": "Off", "value": 0}
                        ],
                        value=0
                    )
                ]
            ),
            html.Div(
                style={
                    "display": "grid",
                    "gridTemplateRows": "1fr 1fr",
                },
                children=[
                    html.Label("Press 'SUBMIT' to activate changes"),
                    html.Button(
<<<<<<< HEAD
                        id=id,
=======
                        id=self.ids("submit-btn"), 
>>>>>>> de8690e5
                        children="Submit",
                    )
                ]
            )
        ]

    @property
    def layout(self):
        """Main layout"""
        return wcc.FlexBox(
            id=self.ids("layout"),
            children=[
                html.Div(
                    style={"flex": 3},
                    children=[
                        html.Div(
                            id=self.ids("table_title"),
                            style={"textAlign": "center"}
                        ),
                        DataTable(
                            id=self.ids("table"),
                            sort_action="native",
                            filter_action="native",
                            page_action="native",
                            page_size=10,
                            style_cell={"fontSize": 14}
                        ),
                        html.Div(
                            style={'flex': 3},
                            children=[
                                wcc.Graph(id=self.ids('p-values-plot')),
                                dcc.Store(id=self.ids("initial-parameter"))
                            ]
                        ),
                        html.Div(
                            style={'flex': 3},
                            children=[
                                wcc.Graph(id=self.ids('coefficient-plot')),
                            ]
                        ),
                    ],
                ),
                html.Div(
                    style={"flex": 1},
                    children=self.control_layout
                    #if self.response_filters
                    #else [],
                )
            ]
        )

    @property
    def model_input_callbacks(self):
        """List of inputs for multiple regression callback"""
        callbacks = [
            State(self.ids("exclude_include"), "value"),
            State(self.ids("parameter-list"), "value"),
            State(self.ids("ensemble"), "value"),
            State(self.ids("responses"), "value"),
            State(self.ids("force-out"), "value"),
            State(self.ids("force-in"), "value"),
            State(self.ids("interaction"), "value"),
            State(self.ids("max-params"), "value"),
        ]
        if self.response_filters:
            for col_name in self.response_filters:
                callbacks.append(State(self.ids(f"filter-{col_name}"), "value"))
        return callbacks

    def make_response_filters(self, filters):
        """Returns a list of active response filters"""
        filteroptions = []
        if filters:
            for i, (col_name, col_type) in enumerate(self.response_filters.items()):
                filteroptions.append(
                    {"name": col_name, "type": col_type, "values": filters[i]}
                )
        return filteroptions

    def set_callbacks(self, app):
        """Set callbacks to update dropdown menues"""
        @app.callback(
                Output(self.ids("force-out"), "options"),
            [
                Input(self.ids("parameter-list"), "value"),
                Input(self.ids("force-in"), "value")
            ]
        )
        def update_force_in(parameter_list, force_in=[]):
            """Returns a dictionary with options for force out"""
            fo_lst = list(self.parameterdf[parameter_list].drop(columns=force_in))
            return [{"label": fo, "value": fo} for fo in fo_lst]

        @app.callback(
                Output(self.ids("force-in"), "options"),
            [
                Input(self.ids("parameter-list"), "value"),
                Input(self.ids("force-out"), "value")
            ]
        )
        def update_force_out(parameter_list, force_out=[]):
            """Returns a dictionary with options for force in"""
            fi_lst = list(self.parameterdf[parameter_list].drop(columns=force_out))
            return [{"label": fi, "value": fi} for fi in fi_lst]

        """Set callbacks for the table, p-values plot, and arrow plot"""
        @app.callback(
            [
                Output(self.ids("table"), "data"),
                Output(self.ids("table"), "columns"),
                Output(self.ids("table_title"), "children"),
                Output(self.ids("p-values-plot"), "figure"),
                Output(self.ids("initial-parameter"), "data"),
                Output(self.ids("coefficient-plot"), "figure")
            ],
            [
                Input(self.ids("submit-btn"), "n_clicks")
            ],
            self.model_input_callbacks,
        )
        def _update_visualizations(n_clicks, exc_inc, parameter_list, ensemble, response, force_out, force_in, interaction, max_vars, *filters):
            """Callback to update the model for multiple regression

            1. Filters and aggregates response dataframe per realization
            2. Filters parameters dataframe on selected ensemble
            3. Merge parameter and response dataframe
            4. Fit model using forward stepwise regression, with or without interactions
            5. Generate table and plots
            """
            filteroptions = self.make_response_filters(filters)
            responsedf = filter_and_sum_responses(
                self.responsedf,
                ensemble,
                response,
                filteroptions=filteroptions,
                aggregation=self.aggregation,
            )
            if exc_inc == "exc":
                if parameter_list:
                    parameterdf = self.parameterdf.drop(parameter_list, axis=1)
                else:
                    parameterdf = self.parameterdf
            elif exc_inc == "inc":
                parameterdf = self.parameterdf[["ENSEMBLE", "REAL"] + parameter_list]

            parameterdf = parameterdf.loc[self.parameterdf["ENSEMBLE"] == ensemble]
            parameterdf.drop(columns=force_out, inplace=True)
            print(parameterdf)

            # Standardize parameters
            std_parameterdf = standardize_parameters(parameterdf)

            # For now, remove ':' and ',' form param and response names. Should only do this once though
            """parameterdf.columns = [colname.replace(":", "_") if ":" in colname else colname for colname in parameterdf.columns]
            responsedf.columns = [colname.replace(":", "_") if ":" in colname else colname for colname in responsedf.columns]
            responsedf.columns = [colname.replace(",", "_") if "," in colname else colname for colname in responsedf.columns]
            response = response.replace(":", "_")
            response = response.replace(",", "_")
            """
            df = pd.merge(responsedf, std_parameterdf, on=["REAL"]).drop(columns=["REAL", "ENSEMBLE"])

            # If no selected parameters
            if exc_inc=="inc" and not parameter_list:
                return(
                    [{"e": ""}],
                    [{"name": "", "id": "e"}],
                    "Please selecet parameters to be included in the model",
                    {
                    "layout": {
                        "title": "<b>Please selecet parameters to be included in the model</b><br>"
                        }
                    }, None,
                    {
                    "layout": {
                        "title": "<b>Please selecet parameters to be included in the model</b><br>"
                        }
                    },
                )
                
            else:
                # Gives warning if e.g. divide by zero. Catch this
                with warnings.catch_warnings():
                    warnings.filterwarnings('error', category=RuntimeWarning)
                    warnings.filterwarnings('ignore', category=UserWarning)
                    try:
                        # Make dataframe and get results from the model
                        df = pd.merge(responsedf, parameterdf, on=["REAL"]).drop(columns=["REAL", "ENSEMBLE"])
                        result = gen_model(df, response, force_in =force_in, max_vars=max_vars, interaction_degree=interaction)
                        
                        # Generate table
                        table = result.model.fit().summary2().tables[1].drop("Intercept")
                        table.drop(["Std.Err.", "t", "[0.025","0.975]"], axis=1, inplace=True)
                        table.index.name = "Parameter"
                        table.reset_index(inplace=True)
                        columns = [{"name": i, "id": i, 'type': 'numeric', "format": Format(precision=4)} for i in table.columns]
                        data = table.to_dict("rows")

                        # Get p-values for plot
                        p_sorted = result.pvalues.sort_values().drop("Intercept")

                        # Get coefficients for plot
                        coeff_sorted = result.params.sort_values().drop("Intercept").items()

                        return(
                            # Generate table
                            data,
                            columns,
                            f"Multiple regression with {response} as response",

                            # Generate p-values plot
                            make_p_values_plot(p_sorted, self.plotly_theme), p_sorted.index[-1],

                            # Generate coefficient plot
                            make_arrow_plot(coeff_sorted, self.plotly_theme)
                        )
                    except (Exception, RuntimeWarning) as e:
                        print("error: ", e)
                        return(
                            [{"e": ""}],
                            [{"name": "", "id": "e"}],
                            "Cannot calculate fit for given selection. Select a different response or filter setting",
                            {
                            "layout": {
                                "title": "<b>Cannot calculate fit for given selection</b><br>"
                                "Select a different response or filter setting."
                                }
                            }, None,
                            {
                                "layout": {
                                    "title": "<b>Cannot calculate fit for given selection</b><br>"
                                    "Select a different response or filter setting."
                                }
                            },
                        )  

    def add_webvizstore(self):
        if self.parameter_csv and self.response_csv:
            return [
                (read_csv, [{"csv_file": self.parameter_csv,}],),
                (read_csv, [{"csv_file": self.response_csv,}],),
            ]
        return [
            (
                load_parameters,
                [
                    {
                        "ensemble_paths": self.ens_paths,
                        "ensemble_set_name": "EnsembleSet",
                    }
                ],
            ),
            (
                load_csv,
                [
                    {
                        "ensemble_paths": self.ens_paths,
                        "csv_file": self.response_file,
                        "ensemble_set_name": "EnsembleSet",
                    }
                ],
            ),
        ]

@CACHE.memoize(timeout=CACHE.TIMEOUT)
def filter_and_sum_responses(
    dframe, ensemble, response, filteroptions=None, aggregation="sum"
):
    """Cached wrapper for _filter_and_sum_responses"""
    return _filter_and_sum_responses(
        dframe=dframe,
        ensemble=ensemble,
        response=response,
        filteroptions=filteroptions,
        aggregation=aggregation,
    )

def _filter_and_sum_responses(
    dframe, ensemble, response, filteroptions=None, aggregation="sum",
):
    """Filter response dataframe for the given ensemble
    and optional filter columns. Returns dataframe grouped and
    aggregated per realization."""
    df = dframe.copy()
    df = df.loc[df["ENSEMBLE"] == ensemble]
    if filteroptions:
        for opt in filteroptions:
            if opt["type"] == "multi" or opt["type"] == "single":
                if isinstance(opt["values"], list):
                    df = df.loc[df[opt["name"]].isin(opt["values"])]
                else:
                    if opt["name"] == "DATE" and isinstance(opt["values"], str):
                        df = df.loc[df["DATE"].astype(str) == opt["values"]]
                    else:
                        df = df.loc[df[opt["name"]] == opt["values"]]

            elif opt["type"] == "range":
                df = df.loc[
                    (df[opt["name"]] >= np.min(opt["values"]))
                    & (df[opt["name"]] <= np.max(opt["values"]))
                ]
    if aggregation == "sum":
        return df.groupby("REAL").sum().reset_index()[["REAL", response]]
    if aggregation == "mean":
        return df.groupby("REAL").mean().reset_index()[["REAL", response]]
    raise ValueError(
        f"Aggregation of response file specified as '{aggregation}'' is invalid. "
    )

@CACHE.memoize(timeout=CACHE.TIMEOUT)
def standardize_parameters(parameterdf: pd.DataFrame):
    parameters = parameterdf.drop(columns=["ENSEMBLE", "REAL"]).columns
    parameterdf[parameters] = (parameterdf[parameters] - parameterdf[parameters].mean()) / parameterdf[parameters].std()
    print(parameterdf)
    return parameterdf

@CACHE.memoize(timeout=CACHE.TIMEOUT)
def gen_model(
        df: pd.DataFrame,
        response: str,
        max_vars: int=9,
        force_in: list=[],
        interaction_degree: bool=False
    ):
    """wrapper for modelselection algorithm."""
    if interaction_degree:
        df = _gen_interaction_df(df,response,interaction_degree)
        model = forward_selected(
            data=df,
            response=response,
            force_in=force_in,
            maxvars=max_vars
            )
    else:
        model = forward_selected(data=df,
        response=response,
        force_in=force_in,
        maxvars=max_vars
        ) 
    return model

def _gen_interaction_df(
    df: pd.DataFrame,
    response: str,
    degree: int=4):
    newdf = df.copy()

    name_combinations = []
    for i in range(1, degree+1):
        name_combinations += ["*".join(combination) for combination in combinations(newdf.drop(columns=response).columns, i)]
    for name in name_combinations:
        if name.split("*"):
            newdf[name] = newdf.filter(items=name.split("*")).product(axis=1)
    return newdf

def forward_selected(data: pd.DataFrame,
                     response: str, 
                     force_in: list=[], 
                     maxvars: int=5):
    """ Forward model selection algorithm """
    y = data[response].to_numpy(dtype="float32")
    n = len(y)
    onevec = np.ones((len(y), 1))
    y_mean = np.mean(y)
    SST = np.sum((y-y_mean) ** 2)
    remaining = set(data.columns).difference(set(force_in+[response]))
    selected = force_in
    current_score, best_new_score = 0.0, 0.0
    while remaining and current_score == best_new_score and len(selected) < maxvars:
        scores_with_candidates = []
        for candidate in remaining:
            if "*" in candidate:
                current_model = selected.copy() + [candidate] + list(set(candidate.split("*")).difference(set(selected)))
            else:
                current_model = selected.copy()+[candidate]
            X = data.filter(items=current_model).to_numpy(dtype="float32")
            p = X.shape[1]
            if n - p - 1 < 1:
                model_df = data.filter(items=selected)
                model_df["Intercept"] = onevec
                model = sm.OLS(y, model_df).fit()
                return model
            X = np.append(X, onevec, axis=1)
            try: 
                beta = la.inv(X.T @ X) @ X.T @ y
            except la.LinAlgError:
                continue
            f_vec = beta @ X.T
            SS_RES = np.sum((f_vec-y_mean) ** 2)
            R_2_adj = 1-(1 - (SS_RES / SST))*((n-1)/(n-p-1))
            scores_with_candidates.append((R_2_adj, candidate))
        scores_with_candidates.sort(key=lambda x: x[0])
        best_new_score, best_candidate = scores_with_candidates.pop()
        if current_score < best_new_score:
            if "*" in best_candidate:
                for base_feature in best_candidate.split("*"):
                    if base_feature in remaining:
                        remaining.remove(base_feature)
                    if base_feature not in selected:
                        selected.append(base_feature)
            
            remaining.remove(best_candidate)
            selected.append(best_candidate)
            current_score = best_new_score
    model_df = data.filter(items=selected)
    model_df["Intercept"] = onevec
    model = sm.OLS(data[response], model_df).fit()
    return model



def make_p_values_plot(p_sorted, theme):
    """Make p-values plot"""
    p_values = p_sorted.values
    parameters = p_sorted.index

    fig = go.Figure()
    fig.add_trace(
        {
            "x": parameters,
            "y": p_values,
            "type": "bar",
            "marker":{"color": ["crimson" if val<0.05 else "#606060" for val in p_values]}
        }
    )
    fig["layout"].update(
        theme_layout(
            theme,
            {
                "barmode": "relative",
                "height": 500,
                "title": f"P-values for the parameters from the table"
            }
        )
    )
    fig.add_shape(
        {
            "type": "line", 
            "y0": 0.05, "y1": 0.05, "x0": -0.5, "x1": len(p_values)-0.5, "xref": "x",
            "line": {"color": "#303030", "width": 1.5}
        }
    )
    fig["layout"]["font"].update({"size": 12})
    return fig

def make_arrow_plot(model, theme):
    """Make arrow plot for the coefficients"""
    coefs = dict(sorted(model, key=lambda x: x[1], reverse=True))
    params = list(coefs.keys())
    vals = list(coefs.values())
    sgn = np.sign(vals)
    colors = color_array(vals, params, sgn)
    steps = 2/(len(coefs)-1)
    points = len(coefs)

    x = np.linspace(0, 2, points)
    y = np.zeros(len(x))

    color_scale=[(0.0, 'rgb(36, 55, 70)'), (0.125, 'rgb(102, 115, 125)'),
                (0.25, 'rgb(145, 155, 162)'), (0.375, 'rgb(189, 195, 199)'),
                (0.5, 'rgb(255, 231, 214)'), (0.625, 'rgb(216, 178, 189)'),
                (0.75, 'rgb(190, 128, 145)'), (0.875, 'rgb(164, 76, 101)'),
                (1.0, 'rgb(125, 0, 35)')
                ]

    fig = px.scatter(x=x, y=y, opacity=0, color=sgn, color_continuous_scale=color_scale, range_color=[-1, 1])
    
    fig.update_layout(
        yaxis=dict(range=[-0.15, 0.15], title='', showticklabels=False), 
        xaxis=dict(range=[-0.2, x[-1]+0.2], title='', ticktext=[p for p in params], tickvals=[steps*i for i in range(points)]),
        autosize=False,
        coloraxis_colorbar=dict(
            title="",
            tickvals=[-0.97, -0.88, 0.88, 0.97],
            ticktext=["coefficient", "Great negative", "coefficient", "Great positive"],
            lenmode="pixels", len=300,
        ),
        hoverlabel=dict(
            bgcolor="white", 
        )
    )
    fig["layout"].update(
        theme_layout(
            theme,
            {
                "barmode": "relative",
                "height": 500,
                "title": f"Sign of coefficients for the parameters from the table"
            }
        )
    )
    fig["layout"]["font"].update({"size": 12})

    """Customizing the hoverer"""
    fig.update_traces(hovertemplate='%{x}')

    """Adding arrows to figure"""
    for i, s in enumerate(sgn):
        if s == 1:
            fig.add_shape(
                type="path",
                path=f" M {x[i]-0.025} 0 L {x[i]-0.025} 0.06 L {x[i]-0.07} 0.06 L {x[i]} 0.08 L {x[i]+0.07} 0.06 L {x[i]+0.025} 0.06 L {x[i]+0.025} 0 ",
                line_color=colors[i],
                fillcolor=colors[i], 
                line_width=0.6  
            )
        else:
            fig.add_shape(
                type="path",
                path=f" M {x[i]-0.025} 0 L {x[i]-0.025} -0.06 L {x[i]-0.07} -0.06 L {x[i]} -0.08 L {x[i]+0.07} -0.06 L {x[i]+0.025} -0.06 L {x[i]+0.025} 0 ",
                line_color=colors[i],
                fillcolor=colors[i], 
                line_width=0.6
            )    

    """Adding zero-line along y-axis"""
    fig.add_shape(
            type="line",
            x0=-0.18,
            y0=0,
            x1=x[-1]+0.18,
            y1=0,
            line=dict(color='#222A2A', width=0.75)
    )
    return fig

def color_array(vals, params, sgn):
    """Function to scale coefficients to a dark magenta - beige - dusy navy color range"""
    max_val = vals[0]
    min_val = vals[-1]
    standard = 250

    """Defining color values to match theme because I'm 
    lacking knowledge on how to live life with ease"""
    # Final RGB values
    rf, gf, bf = 36, 55, 70
    # Max RGB values
    r0, g0, b0 = 255, 231, 214
    # Initial RGB value
    ri, gi, bi = 125, 0, 35

    color_arr = ['rgba(255, 255, 255, 1)'] * len(params)
    
    """Adding colors matching scaled values of coefficients to color_arr array"""
    k = 0
    for s, v in zip(sgn, vals):
        if s == 1:
            scaled_val_max = v/max_val
            color_arr[k] = f'rgba({int(ri*(scaled_val_max)+r0*(1-scaled_val_max))}, {int(int(gi*(scaled_val_max)+g0*(1-scaled_val_max)))}, {int(bi*(scaled_val_max)+b0*(1-scaled_val_max))}, 1)'
        else:
            scaled_val_min = v/min_val
            color_arr[k] = f'rgba({int(r0*(1-scaled_val_min)+rf*(scaled_val_min))}, {int(g0*(1-scaled_val_min)+gf*(scaled_val_min))}, {int(b0*(1-scaled_val_min)+bf*(scaled_val_min))}, 1)'
        k += 1
    return color_arr

def make_range_slider(domid, values, col_name):
    try:
        values.apply(pd.to_numeric, errors="raise")
    except ValueError:
        raise ValueError(
            f"Cannot calculate filter range for {col_name}. "
            "Ensure that it is a numerical column."
        )
    return dcc.RangeSlider(
        id=domid,
        min=values.min(),
        max=values.max(),
        step=calculate_slider_step(
            min_value=values.min(),
            max_value=values.max(),
            steps=len(list(values.unique())) - 1,
        ),
        value=[values.min(), values.max()],
        marks={
            str(values.min()): {"label": f"{values.min():.2f}"},
            str(values.max()): {"label": f"{values.max():.2f}"},
        }
    )

def theme_layout(theme, specific_layout):
    layout = {}
    layout.update(theme["layout"])
    layout.update(specific_layout)
    return layout

@CACHE.memoize(timeout=CACHE.TIMEOUT)
@webvizstore
def read_csv(csv_file) -> pd.DataFrame:
    return pd.read_csv(csv_file, index_col=False)<|MERGE_RESOLUTION|>--- conflicted
+++ resolved
@@ -405,11 +405,7 @@
                 children=[
                     html.Label("Press 'SUBMIT' to activate changes"),
                     html.Button(
-<<<<<<< HEAD
-                        id=id,
-=======
                         id=self.ids("submit-btn"), 
->>>>>>> de8690e5
                         children="Submit",
                     )
                 ]
